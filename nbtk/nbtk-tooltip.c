--- conflicted
+++ resolved
@@ -58,16 +58,8 @@
 
 struct _NbtkTooltipPrivate
 {
-<<<<<<< HEAD
-  NbtkWidget      *label;
+  ClutterActor    *label;
   NbtkWidget      *widget;
-  ClutterTimeline *timeline;
-
-  ClutterEffectTemplate *hide_template;
-=======
-  ClutterActor *label;
-  ClutterActor *widget;
->>>>>>> 66e4a889
 };
 
 G_DEFINE_TYPE (NbtkTooltip, nbtk_tooltip, NBTK_TYPE_WIDGET)
@@ -166,21 +158,6 @@
 }
 
 static void
-<<<<<<< HEAD
-nbtk_tooltip_dispose (GObject *object)
-{
-  NbtkTooltipPrivate *priv = NBTK_TOOLTIP (object)->priv;
-
-  if (priv->hide_template)
-    {
-      g_object_unref (priv->hide_template);
-      priv->hide_template = NULL;
-    }
-}
-
-static void
-=======
->>>>>>> 66e4a889
 nbtk_tooltip_class_init (NbtkTooltipClass *klass)
 {
   GObjectClass *gobject_class = G_OBJECT_CLASS (klass);
@@ -231,19 +208,12 @@
                                        "use-markup", TRUE,
                                        NULL);
 
-<<<<<<< HEAD
-  tooltip->priv->hide_template = clutter_effect_template_new_for_duration (150,
-                                                                           clutter_ramp_inc_func);
-
   clutter_container_add_actor (CLUTTER_CONTAINER (tooltip),
                                CLUTTER_ACTOR (tooltip->priv->label));
 
   g_object_set (tooltip, "show-on-set-parent", FALSE, NULL);
-=======
-  clutter_container_add (CLUTTER_CONTAINER (tooltip), tooltip->priv->label, NULL);
 
   clutter_actor_set_reactive (CLUTTER_ACTOR (tooltip), FALSE);
->>>>>>> 66e4a889
 }
 
 
@@ -260,7 +230,7 @@
 {
   g_return_val_if_fail (NBTK_IS_TOOLTIP (tooltip), NULL);
 
-  return clutter_label_get_text (CLUTTER_LABEL (tooltip->priv->label));
+  return clutter_text_get_text (CLUTTER_TEXT (tooltip->priv->label));
 }
 
 /**
@@ -280,7 +250,7 @@
 
   priv = tooltip->priv;
 
-  clutter_label_set_text (CLUTTER_LABEL (priv->label), text);
+  clutter_text_set_text (CLUTTER_TEXT (priv->label), text);
 
   g_object_notify (G_OBJECT (tooltip), "label");
 }
@@ -298,11 +268,7 @@
 {
   g_return_val_if_fail (NBTK_IS_TOOLTIP (tooltip), NULL);
 
-<<<<<<< HEAD
   return tooltip->priv->widget;
-=======
-  return clutter_text_get_text (CLUTTER_TEXT (tooltip->priv->label));
->>>>>>> 66e4a889
 }
 
 /**
@@ -322,7 +288,6 @@
 
   priv = tooltip->priv;
 
-<<<<<<< HEAD
   if (G_UNLIKELY (priv->widget))
     {
       /* remove the weak ref from the old widget */
@@ -330,9 +295,6 @@
                            nbtk_tooltip_weak_ref_notify,
                            tooltip);
     }
-=======
-  clutter_text_set_text (CLUTTER_TEXT (priv->label), text);
->>>>>>> 66e4a889
 
   priv->widget = widget;
 
@@ -379,7 +341,6 @@
                                  NULL);
 
   /* place the tooltip under the associated actor */
-<<<<<<< HEAD
   clutter_actor_get_transformed_position (widget, &x, &y);
   clutter_actor_get_transformed_size (widget, &w, &h);
 
@@ -391,27 +352,21 @@
                               y + h);
 
   clutter_actor_move_anchor_point_from_gravity (self,
-                                                CLUTTER_GRAVITY_NORTH_WEST);
-=======
-  clutter_actor_get_transformed_position (tooltip->priv->widget, &x, &y);
-  clutter_actor_get_transformed_size (tooltip->priv->widget, &w, &h);
-
-  clutter_actor_move_anchor_point_from_gravity (CLUTTER_ACTOR (tooltip), CLUTTER_GRAVITY_NORTH);
-
-  clutter_actor_set_position (CLUTTER_ACTOR (tooltip),
-                              (x + w / 2),
-                              y + h);
->>>>>>> 66e4a889
+                                                CLUTTER_GRAVITY_NONE);
 
   /* finally show the tooltip... */
   clutter_actor_show (self);
 
   /* and give it some bounce! */
-<<<<<<< HEAD
-  priv->timeline = nbtk_bounce_scale (self, 500);
-=======
-  //nbtk_bounce_scale (CLUTTER_ACTOR (tooltip), 500);
->>>>>>> 66e4a889
+  g_object_set (G_OBJECT (self),
+                "scale-gravity", CLUTTER_GRAVITY_CENTER,
+                NULL);
+  clutter_actor_set_scale (self, 0.0, 0.0);
+  clutter_actor_animate (self, CLUTTER_EASE_OUT_ELASTIC,
+                         500,
+                         "scale-x", 1.0,
+                         "scale-y", 1.0,
+                         NULL);
 }
 
 /**
@@ -423,21 +378,19 @@
 void
 nbtk_tooltip_hide (NbtkTooltip *tooltip)
 {
-  NbtkTooltipPrivate *priv;
+  ClutterAnimation *animation;
 
   g_return_if_fail (NBTK_TOOLTIP (tooltip));
 
-<<<<<<< HEAD
-  priv = tooltip->priv;
-  if (priv->timeline)
-    clutter_timeline_stop (priv->timeline);
-
-  clutter_actor_move_anchor_point_from_gravity (CLUTTER_ACTOR (tooltip),
-                                                CLUTTER_GRAVITY_NORTH);
-  clutter_effect_scale (tooltip->priv->hide_template,
-                        CLUTTER_ACTOR (tooltip),
-                        0, 0, (ClutterEffectCompleteFunc) clutter_actor_hide, NULL);
-=======
-  clutter_actor_hide (CLUTTER_ACTOR (tooltip));
->>>>>>> 66e4a889
+  g_object_set (G_OBJECT (tooltip),
+                "scale-gravity", CLUTTER_GRAVITY_CENTER,
+                NULL);
+  animation =
+    clutter_actor_animate (CLUTTER_ACTOR (tooltip), CLUTTER_EASE_IN_SINE,
+                           150,
+                           "scale-x", 0.0,
+                           "scale-y", 0.0,
+                           NULL);
+  g_signal_connect_swapped (animation, "completed",
+                            G_CALLBACK (clutter_actor_hide), tooltip);
 }