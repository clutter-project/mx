--- conflicted
+++ resolved
@@ -1,5 +1,3 @@
-<<<<<<< HEAD
-=======
 /*
  * Copyright 2009 Intel Corporation.
  *
@@ -18,7 +16,6 @@
  *
  */
 
->>>>>>> 6a498c37
 #if !defined(NBTK_H_INSIDE) && !defined(NBTK_COMPILATION)
 #error "Only <nbtk/nbtk.h> can be included directly.h"
 #endif
