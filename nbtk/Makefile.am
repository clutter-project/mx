--- conflicted
+++ resolved
@@ -11,12 +11,9 @@
 	$(top_srcdir)/nbtk/nbtk-adjustment.h		\
 	$(top_srcdir)/nbtk/nbtk-bin.h			\
 	$(top_srcdir)/nbtk/nbtk-button.h 		\
-<<<<<<< HEAD
 	$(top_srcdir)/nbtk/nbtk-draggable.h 		\
 	$(top_srcdir)/nbtk/nbtk-droppable.h 		\
-=======
 	$(top_srcdir)/nbtk/nbtk-cell-renderer.h 	\
->>>>>>> 6a498c37
 	$(top_srcdir)/nbtk/nbtk-entry.h 		\
 	$(top_srcdir)/nbtk/nbtk-expander.h 		\
 	$(top_srcdir)/nbtk/nbtk-fade-button.h 		\
@@ -137,12 +134,9 @@
 	nbtk-adjustment.c 		\
 	nbtk-bin.c			\
 	nbtk-button.c 			\
-<<<<<<< HEAD
 	nbtk-draggable.c		\
 	nbtk-droppable.c		\
-=======
 	nbtk-cell-renderer.c 		\
->>>>>>> 6a498c37
 	nbtk-entry.c 			\
 	nbtk-expander.c 		\
 	nbtk-fade-button.c 		\
