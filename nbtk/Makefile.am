AM_CPPFLAGS = \
	-I$(top_srcdir) \
	-DPACKAGE_LOCALE_DIR=\""$(prefix)/$(DATADIRNAME)/locale"\" \
	-DPACKAGE_SRC_DIR=\""$(srcdir)"\" \
	-DPACKAGE_DATA_DIR=\""$(datadir)"\" $(NBTK_CFLAGS)

AM_CFLAGS =\
	 -Wall\
	 -g

# auto-generated header and C files

GLIB_GENMARSHAL = `pkg-config --variable=glib_genmarshal glib-2.0`
GLIB_MKENUMS = `pkg-config --variable=glib_mkenums glib-2.0`


BUILT_SOURCES = \
	nbtk-enum-types.h 	\
	nbtk-enum-types.c 	\
	nbtk-marshal.h 		\
	nbtk-marshal.c

source_h = \
	nbtk-button.h \
	nbtk-entry.h \
	nbtk-enum-types.h 	\
	nbtk-label.h \
	nbtk-stylable.h \
	nbtk-style.h \
	nbtk-table.h \
	nbtk-texture-cache.h \
	nbtk-texture-frame.h \
	nbtk-tooltip.h \
	nbtk-types.h \
	nbtk-widget.h \
	nbtk.h

EXTRA_DIST = nbtk-marshal.list nbtk-enum-types.h.in nbtk-enum-types.c.in

STAMP_FILES = stamp-nbtk-marshal.h stamp-nbtk-enum-types.h

CLEANFILES = $(STAMP_FILES) $(BUILT_SOURCES)

nbtk-marshal.h: stamp-nbtk-marshal.h
	@true
stamp-nbtk-marshal.h: Makefile nbtk-marshal.list
	$(GLIB_GENMARSHAL) \
		--prefix=_nbtk_marshal \
		--header \
	$(srcdir)/nbtk-marshal.list > xgen-tmh && \
	(cmp -s xgen-tmh nbtk-marshal.h || cp -f xgen-tmh nbtk-marshal.h) && \
	rm -f xgen-tmh && \
	echo timestamp > $(@F)

nbtk-marshal.c: Makefile nbtk-marshal.list
	(echo "#include \"nbtk-marshal.h\"" ; \
	 $(GLIB_GENMARSHAL) \
		--prefix=_nbtk_marshal \
		--body \
	 $(srcdir)/nbtk-marshal.list ) > xgen-tmc && \
	cp -f xgen-tmc nbtk-marshal.c && \
	rm -f xgen-tmc

nbtk-enum-types.h: stamp-nbtk-enum-types.h Makefile
	@true
stamp-nbtk-enum-types.h: $(source_h) nbtk-enum-types.h.in
	( cd $(srcdir) && \
	  $(GLIB_MKENUMS) \
	    --template nbtk-enum-types.h.in \
	  $(source_h) ) >> xgen-teth && \
	(cmp xgen-teth nbtk-enum-types.h || cp xgen-teth nbtk-enum-types.h) && \
	rm -f xgen-teth && \
	echo timestamp > $(@F)

nbtk-enum-types.c: stamp-nbtk-enum-types.h nbtk-enum-types.c.in
	( cd $(srcdir) && \
	  $(GLIB_MKENUMS) \
	    --template nbtk-enum-types.c.in \
	  $(source_h) ) >> xgen-tetc && \
	cp xgen-tetc nbtk-enum-types.c && \
	rm -f xgen-tetc


# libnbtk library

tidyincludedir = $(includedir)/nbtk
tidyinclude_DATA = \
  $(source_h)

lib_LTLIBRARIES = libnbtk.la

libnbtk_la_SOURCES = \
		$(BUILT_SOURCES) \
<<<<<<< HEAD
		$(source_h) \
		nbtk-behaviour-bounce.c \
=======
>>>>>>> 66e4a889
		nbtk-button.c \
		nbtk-entry.c \
		nbtk-label.c \
		nbtk-private.h \
		nbtk-stylable.c \
		nbtk-style.c \
		nbtk-table.c \
		nbtk-texture-cache.c \
		nbtk-texture-frame.c \
		nbtk-tooltip.c \
		nbtk-widget.c


libnbtk_la_LIBADD = $(NBTK_LIBS)<|MERGE_RESOLUTION|>--- conflicted
+++ resolved
@@ -91,11 +91,7 @@
 
 libnbtk_la_SOURCES = \
 		$(BUILT_SOURCES) \
-<<<<<<< HEAD
 		$(source_h) \
-		nbtk-behaviour-bounce.c \
-=======
->>>>>>> 66e4a889
 		nbtk-button.c \
 		nbtk-entry.c \
 		nbtk-label.c \
