--- conflicted
+++ resolved
@@ -716,11 +716,7 @@
   priv->entry = g_object_new (CLUTTER_TYPE_TEXT,
                               "line-alignment", PANGO_ALIGN_LEFT,
                               "editable", TRUE,
-<<<<<<< HEAD
                               "reactive", TRUE,
-=======
-                              "cursor-color", &cursor,
->>>>>>> 1a215d06
                               "single-line-mode", TRUE,
                               NULL);
   g_signal_connect (priv->entry, "focus-in",
