--- conflicted
+++ resolved
@@ -506,7 +506,6 @@
 }
 
 static void
-<<<<<<< HEAD
 nbtk_entry_map (ClutterActor *actor)
 {
   NbtkEntryPrivate *priv = NBTK_ENTRY (actor)->priv;
@@ -536,7 +535,9 @@
 
   if (priv->secondary_icon)
     clutter_actor_unmap (priv->secondary_icon);
-=======
+}
+
+static void
 nbtk_entry_clipboard_callback (NbtkClipboard *clipboard,
                                const gchar   *text,
                                gpointer       data)
@@ -660,7 +661,6 @@
   clutter_actor_event (priv->entry, (ClutterEvent *) event, FALSE);
 
   return TRUE;
->>>>>>> 73c0b0b9
 }
 
 static void
@@ -681,12 +681,8 @@
   actor_class->get_preferred_width = nbtk_entry_get_preferred_width;
   actor_class->get_preferred_height = nbtk_entry_get_preferred_height;
   actor_class->allocate = nbtk_entry_allocate;
-<<<<<<< HEAD
   actor_class->key_focus_in = nbtk_entry_focus_in;
-=======
-  actor_class->focus_in = nbtk_entry_focus_in;
-  actor_class->focus_out = nbtk_entry_focus_out;
->>>>>>> 73c0b0b9
+  actor_class->key_focus_out = nbtk_entry_focus_out;
   actor_class->paint = nbtk_entry_paint;
   actor_class->pick = nbtk_entry_pick;
   actor_class->map = nbtk_entry_map;
@@ -756,14 +752,8 @@
                               "reactive", TRUE,
                               "single-line-mode", TRUE,
                               NULL);
-<<<<<<< HEAD
-
-  g_signal_connect (priv->entry, "key-focus-out",
-                    G_CALLBACK (clutter_text_focus_out_cb), entry);
+
   g_signal_connect (priv->entry, "key-focus-in",
-=======
-  g_signal_connect (priv->entry, "focus-in",
->>>>>>> 73c0b0b9
                     G_CALLBACK (clutter_text_focus_in_cb), entry);
 
   priv->spacing = CLUTTER_UNITS_FROM_INT (6);
