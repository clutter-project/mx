--- conflicted
+++ resolved
@@ -221,13 +221,14 @@
 }
 
 static void
-<<<<<<< HEAD
 nbtk_entry_focus_in (ClutterActor *actor)
 {
   NbtkEntryPrivate *priv = NBTK_ENTRY (actor)->priv;
 
   clutter_actor_grab_key_focus (priv->entry);
-=======
+}
+
+static void
 nbtk_entry_paint (ClutterActor *actor)
 {
   NbtkEntryPrivate *priv = NBTK_ENTRY (actor)->priv;
@@ -256,7 +257,6 @@
                                   G_PARAM_READWRITE);
       nbtk_stylable_iface_install_property (iface, NBTK_TYPE_ENTRY, pspec);
     }
->>>>>>> 5c3a1b64
 }
 
 static void
@@ -275,11 +275,8 @@
   actor_class->get_preferred_width = nbtk_entry_get_preferred_width;
   actor_class->get_preferred_height = nbtk_entry_get_preferred_height;
   actor_class->allocate = nbtk_entry_allocate;
-<<<<<<< HEAD
   actor_class->focus_in = nbtk_entry_focus_in;
-=======
   actor_class->paint = nbtk_entry_paint;
->>>>>>> 5c3a1b64
 
   widget_class->style_changed = nbtk_entry_style_changed;
 
@@ -294,7 +291,7 @@
 static void
 nbtk_entry_init (NbtkEntry *entry)
 {
-<<<<<<< HEAD
+  NbtkEntryPrivate *priv;
   ClutterColor cursor = { 0x0, 0x9c, 0xcf, 0xff };
 
   entry->priv = NBTK_ENTRY_GET_PRIVATE (entry);
@@ -306,18 +303,6 @@
                                      "reactive", TRUE,
                                      "cursor-color", &cursor,
                                      NULL);
-=======
-  NbtkEntryPrivate *priv;
-
-  entry->priv = priv = NBTK_ENTRY_GET_PRIVATE (entry);
-
-  priv->entry = g_object_new (CLUTTER_TYPE_TEXT,
-                              "line-alignment", PANGO_ALIGN_LEFT,
-                              "activatable", TRUE,
-                              "editable", TRUE,
-                              "reactive", TRUE,
-                              NULL);
->>>>>>> 5c3a1b64
 
   clutter_actor_set_parent (priv->entry, CLUTTER_ACTOR (entry));
 }
