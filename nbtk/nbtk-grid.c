/*
 * nbtk-grid.c: Reflowing grid layout container for nbtk.
 *
 * Copyright 2008, 2009 Intel Corporation.
 *
 * This program is free software; you can redistribute it and/or modify it
 * under the terms and conditions of the GNU Lesser General Public License,
 * version 2.1, as published by the Free Software Foundation.
 *
 * This program is distributed in the hope it will be useful, but WITHOUT ANY
 * WARRANTY; without even the implied warranty of MERCHANTABILITY or FITNESS
 * FOR A PARTICULAR PURPOSE.  See the GNU Lesser General Public License for
 * more details.
 *
 * You should have received a copy of the GNU Lesser General Public License
 * along with this program; if not, write to the Free Software Foundation,
 * Inc., 51 Franklin St - Fifth Floor, Boston, MA 02110-1301 USA.
 *
 * Written by: Øyvind Kolås <pippin@linux.intel.com>
 * Ported to nbtk by: Robert Staudinger <robsta@openedhand.com>
<<<<<<< HEAD
 *
=======
 * Scrollable support added by: Thomas Wood <thomas.wood@intel.com>
>>>>>>> d4cc7860
 */

/* TODO:
 *
 * - Better names for properties.
 * - Caching layouted positions? (perhaps needed for huge collections)
 * - More comments / overall concept on how the layouting is done.
 * - Allow more layout directions than just row major / column major.
 */

#include <string.h>

#include "nbtk-scrollable.h"
#include "nbtk-grid.h"

typedef struct _NbtkGridActorData NbtkGridActorData;

static void nbtk_grid_dispose             (GObject *object);
static void nbtk_grid_finalize            (GObject *object);

static void nbtk_grid_set_property        (GObject      *object,
                                           guint         prop_id,
                                           const GValue *value,
                                           GParamSpec   *pspec);
static void nbtk_grid_get_property        (GObject      *object,
                                           guint         prop_id,
                                           GValue       *value,
                                           GParamSpec   *pspec);

static void clutter_container_iface_init  (ClutterContainerIface *iface);

static void nbtk_grid_real_add            (ClutterContainer *container,
                                           ClutterActor     *actor);
static void nbtk_grid_real_remove         (ClutterContainer *container,
                                           ClutterActor     *actor);
static void nbtk_grid_real_foreach        (ClutterContainer *container,
                                           ClutterCallback   callback,
                                           gpointer          user_data);
static void nbtk_grid_real_raise          (ClutterContainer *container,
                                           ClutterActor     *actor,
                                           ClutterActor     *sibling);
static void nbtk_grid_real_lower          (ClutterContainer *container,
                                           ClutterActor     *actor,
                                           ClutterActor     *sibling);
static void
nbtk_grid_real_sort_depth_order (ClutterContainer *container);

static void
nbtk_grid_free_actor_data (gpointer data);

static void nbtk_grid_paint (ClutterActor *actor);

static void nbtk_grid_pick (ClutterActor *actor,
                                       const ClutterColor *color);

static void
nbtk_grid_get_preferred_width (ClutterActor *self,
                                         ClutterUnit for_height,
                                         ClutterUnit *min_width_p,
                                         ClutterUnit *natural_width_p);

static void
nbtk_grid_get_preferred_height (ClutterActor *self,
                                           ClutterUnit for_width,
                                           ClutterUnit *min_height_p,
                                           ClutterUnit *natural_height_p);

static void nbtk_grid_allocate (ClutterActor *self,
                                           const ClutterActorBox *box,
                                           gboolean absolute_origin_changed);

static void
nbtk_grid_do_allocate (ClutterActor *self,
                       const ClutterActorBox *box,
                       gboolean absolute_origin_changed,
                       gboolean calculate_extents_only,
                       ClutterUnit *actual_width,
                       ClutterUnit *actual_height);

static void scrollable_interface_init (NbtkScrollableInterface *iface);

G_DEFINE_TYPE_WITH_CODE (NbtkGrid, nbtk_grid,
                         NBTK_TYPE_WIDGET,
                         G_IMPLEMENT_INTERFACE (CLUTTER_TYPE_CONTAINER,
                                                clutter_container_iface_init)
                         G_IMPLEMENT_INTERFACE (NBTK_TYPE_SCROLLABLE,
                                                scrollable_interface_init));

#define NBTK_GRID_GET_PRIVATE(obj) \
  (G_TYPE_INSTANCE_GET_PRIVATE ((obj), NBTK_TYPE_GRID, \
                                NbtkGridPrivate))

struct _NbtkGridPrivate
{
  GHashTable *hash_table;
  GList      *list;

  gboolean    homogenous_rows;
  gboolean    homogenous_columns;
  gboolean    end_align;
  ClutterUnit column_gap, row_gap;
  gdouble     valign, halign;

  gboolean    column_major;

  gboolean    first_of_batch;
  ClutterUnit a_current_sum, a_wrap;
  ClutterUnit max_extent_a;
  ClutterUnit max_extent_b;

  NbtkAdjustment *hadjustment;
  NbtkAdjustment *vadjustment;
};

enum
{
  PROP_0,
  PROP_HOMOGENOUS_ROWS,
  PROP_HOMOGENOUS_COLUMNS,
  PROP_ROW_GAP,
  PROP_COLUMN_GAP,
  PROP_VALIGN,
  PROP_HALIGN,
  PROP_END_ALIGN,
  PROP_COLUMN_MAJOR,
  PROP_HADJUST,
  PROP_VADJUST
};

struct _NbtkGridActorData
{
  gboolean    xpos_set,   ypos_set;
  ClutterUnit xpos,       ypos;
  ClutterUnit pref_width, pref_height;
};

/* scrollable interface */

static void
adjustment_value_notify_cb (NbtkAdjustment *adjustment,
                            GParamSpec     *pspec,
                            NbtkGrid       *grid)
{
  clutter_actor_queue_redraw (CLUTTER_ACTOR (grid));
}

static void
scrollable_set_adjustments (NbtkScrollable *scrollable,
                            NbtkAdjustment *hadjustment,
                            NbtkAdjustment *vadjustment)
{
  NbtkGridPrivate *priv = NBTK_GRID (scrollable)->priv;

  if (hadjustment != priv->hadjustment)
    {
      if (priv->hadjustment)
        {
          g_signal_handlers_disconnect_by_func (priv->hadjustment,
                                                adjustment_value_notify_cb,
                                                scrollable);
          g_object_unref (priv->hadjustment);
        }

      if (hadjustment)
        {
          g_object_ref (hadjustment);
          g_signal_connect (hadjustment, "notify::value",
                            G_CALLBACK (adjustment_value_notify_cb),
                            scrollable);
        }

      priv->hadjustment = hadjustment;
    }

  if (vadjustment != priv->vadjustment)
    {
      if (priv->vadjustment)
        {
          g_signal_handlers_disconnect_by_func (priv->vadjustment,
                                                adjustment_value_notify_cb,
                                                scrollable);
          g_object_unref (priv->vadjustment);
        }

      if (vadjustment)
        {
          g_object_ref (vadjustment);
          g_signal_connect (vadjustment, "notify::value",
                            G_CALLBACK (adjustment_value_notify_cb),
                            scrollable);
        }

      priv->vadjustment = vadjustment;
    }
}

static void
scrollable_get_adjustments (NbtkScrollable *scrollable,
                            NbtkAdjustment **hadjustment,
                            NbtkAdjustment **vadjustment)
{
  NbtkGridPrivate *priv;
  ClutterActor *actor, *stage;

  g_return_if_fail (NBTK_IS_GRID (scrollable));

  priv = ((NbtkGrid *) scrollable)->priv;

  actor = CLUTTER_ACTOR (scrollable);
  stage = clutter_actor_get_stage (actor);
  if (G_UNLIKELY (stage == NULL))
    stage = clutter_stage_get_default ();

  if (hadjustment)
    {
      if (priv->hadjustment)
        *hadjustment = priv->hadjustment;
      else
        {
          NbtkAdjustment *adjustment;
          gdouble width, stage_width, increment;

          width = CLUTTER_UNITS_TO_FLOAT (clutter_actor_get_widthu (actor));
          stage_width = CLUTTER_UNITS_TO_FLOAT (clutter_actor_get_widthu (stage));
          increment = MAX (1.0, MIN (stage_width, width));

          adjustment = nbtk_adjustment_new (0,
                                            0,
                                            width,
                                            1.0,
                                            increment,
                                            increment);

          scrollable_set_adjustments (scrollable,
                                      adjustment,
                                      priv->vadjustment);

          *hadjustment = adjustment;
        }
    }

  if (vadjustment)
    {
      if (priv->vadjustment)
        *vadjustment = priv->vadjustment;
      else
        {
          NbtkAdjustment *adjustment;
          gdouble height, stage_height, increment;

          height = CLUTTER_UNITS_TO_FLOAT (clutter_actor_get_heightu (actor));
          stage_height = CLUTTER_UNITS_TO_FLOAT (clutter_actor_get_heightu (stage));
          increment = MAX (1.0, MIN (stage_height, height));

          adjustment = nbtk_adjustment_new (0,
                                            0,
                                            height,
                                            1.0,
                                            increment,
                                            increment);

          scrollable_set_adjustments (scrollable,
                                      priv->hadjustment,
                                      adjustment);

          *vadjustment = adjustment;
        }
    }
}

static void
scrollable_interface_init (NbtkScrollableInterface *iface)
{
  iface->set_adjustments = scrollable_set_adjustments;
  iface->get_adjustments = scrollable_get_adjustments;
}

static void
nbtk_grid_class_init (NbtkGridClass *klass)
{
  GObjectClass *gobject_class = (GObjectClass *) klass;
  ClutterActorClass *actor_class = (ClutterActorClass *) klass;

  gobject_class->dispose = nbtk_grid_dispose;
  gobject_class->finalize = nbtk_grid_finalize;

  gobject_class->set_property = nbtk_grid_set_property;
  gobject_class->get_property = nbtk_grid_get_property;

  actor_class->paint                = nbtk_grid_paint;
  actor_class->pick                 = nbtk_grid_pick;
  actor_class->get_preferred_width  = nbtk_grid_get_preferred_width;
  actor_class->get_preferred_height = nbtk_grid_get_preferred_height;
  actor_class->allocate             = nbtk_grid_allocate;

  g_type_class_add_private (klass, sizeof (NbtkGridPrivate));


  g_object_class_install_property
                   (gobject_class,
                    PROP_ROW_GAP,
                    clutter_param_spec_unit ("row-gap",
                                             "Row gap",
                                             "gap between rows in the layout",
                                             0, CLUTTER_MAXUNIT,
                                             0,
                                             G_PARAM_READWRITE|G_PARAM_CONSTRUCT));

  g_object_class_install_property
                   (gobject_class,
                    PROP_COLUMN_GAP,
                    clutter_param_spec_unit ("column-gap",
                                             "Column gap",
                                             "gap between columns in the layout",
                                             0, CLUTTER_MAXUNIT,
                                             0,
                                             G_PARAM_READWRITE|G_PARAM_CONSTRUCT));


  g_object_class_install_property
                   (gobject_class,
                    PROP_HOMOGENOUS_ROWS,
                    g_param_spec_boolean ("homogenous-rows",
                                          "homogenous rows",
                                          "Should all rows have the same height?",
                                          FALSE,
                                          G_PARAM_READWRITE|G_PARAM_CONSTRUCT));

  g_object_class_install_property
                   (gobject_class,
                    PROP_HOMOGENOUS_COLUMNS,
                    g_param_spec_boolean ("homogenous-columns",
                                          "homogenous columns",
                                          "Should all columns have the same height?",
                                          FALSE,
                                          G_PARAM_READWRITE|G_PARAM_CONSTRUCT));

  g_object_class_install_property
                   (gobject_class,
                    PROP_COLUMN_MAJOR,
                    g_param_spec_boolean ("column-major",
                                          "column-major",
                                          "Do a column filling first instead of row filling first",
                                          FALSE,
                                          G_PARAM_READWRITE|G_PARAM_CONSTRUCT));

  g_object_class_install_property
                   (gobject_class,
                    PROP_END_ALIGN,
                    g_param_spec_boolean ("end-align",
                                          "end-align",
                                          "Right/bottom aligned rows/columns",
                                          FALSE,
                                          G_PARAM_READWRITE|G_PARAM_CONSTRUCT));

  g_object_class_install_property
                   (gobject_class,
                    PROP_VALIGN,
                    g_param_spec_double ("valign",
                                         "Vertical align",
                                         "Vertical alignment of items within cells",
                                          0.0, 1.0, 0.0,
                                          G_PARAM_READWRITE|G_PARAM_CONSTRUCT));

  g_object_class_install_property
                   (gobject_class,
                    PROP_HALIGN,
                    g_param_spec_double ("halign",
                                         "Horizontal align",
                                         "Horizontal alignment of items within cells",
                                          0.0, 1.0, 0.0,
                                          G_PARAM_READWRITE|G_PARAM_CONSTRUCT));

  g_object_class_override_property (gobject_class,
                                    PROP_HADJUST,
                                    "hadjustment");

  g_object_class_override_property (gobject_class,
                                    PROP_VADJUST,
                                    "vadjustment");
}

static void
clutter_container_iface_init (ClutterContainerIface *iface)
{
  iface->add              = nbtk_grid_real_add;
  iface->remove           = nbtk_grid_real_remove;
  iface->foreach          = nbtk_grid_real_foreach;
  iface->raise            = nbtk_grid_real_raise;
  iface->lower            = nbtk_grid_real_lower;
  iface->sort_depth_order = nbtk_grid_real_sort_depth_order;
}

static void
nbtk_grid_init (NbtkGrid *self)
{
  NbtkGridPrivate *priv;

  self->priv = priv = NBTK_GRID_GET_PRIVATE (self);

  /* do not unref in the hashtable, the reference is for now kept by the list
   * (double bookkeeping sucks)
   */
  priv->hash_table
    = g_hash_table_new_full (g_direct_hash,
                             g_direct_equal,
                             NULL,
                             nbtk_grid_free_actor_data);
}

static void
nbtk_grid_dispose (GObject *object)
{
  NbtkGrid *self = (NbtkGrid *) object;
  NbtkGridPrivate *priv;

  priv = self->priv;

  /* Destroy all of the children. This will cause them to be removed
     from the container and unparented */
  clutter_container_foreach (CLUTTER_CONTAINER (object),
                             (ClutterCallback) clutter_actor_destroy,
                             NULL);

  G_OBJECT_CLASS (nbtk_grid_parent_class)->dispose (object);
}

static void
nbtk_grid_finalize (GObject *object)
{
  NbtkGrid *self = (NbtkGrid *) object;
  NbtkGridPrivate *priv = self->priv;

  g_hash_table_destroy (priv->hash_table);

  G_OBJECT_CLASS (nbtk_grid_parent_class)->finalize (object);
}


void
nbtk_grid_set_end_align (NbtkGrid *self,
                         gboolean  value)
{
  NbtkGridPrivate *priv = NBTK_GRID_GET_PRIVATE (self);
  priv->end_align = value;
  clutter_actor_queue_relayout (CLUTTER_ACTOR (self));
}

gboolean
nbtk_grid_get_end_align (NbtkGrid *self)
{
  NbtkGridPrivate *priv = NBTK_GRID_GET_PRIVATE (self);
  return priv->end_align;
}

void
nbtk_grid_set_homogenous_rows (NbtkGrid *self,
                               gboolean  value)
{
  NbtkGridPrivate *priv = NBTK_GRID_GET_PRIVATE (self);
  priv->homogenous_rows = value;
  clutter_actor_queue_relayout (CLUTTER_ACTOR (self));
}

gboolean
nbtk_grid_get_homogenous_rows (NbtkGrid *self)
{
  NbtkGridPrivate *priv = NBTK_GRID_GET_PRIVATE (self);
  return priv->homogenous_rows;
}


void
nbtk_grid_set_homogenous_columns (NbtkGrid *self,
                                  gboolean  value)
{
  NbtkGridPrivate *priv = NBTK_GRID_GET_PRIVATE (self);
  priv->homogenous_columns = value;
  clutter_actor_queue_relayout (CLUTTER_ACTOR (self));
}


gboolean
nbtk_grid_get_homogenous_columns (NbtkGrid *self)
{
  NbtkGridPrivate *priv = NBTK_GRID_GET_PRIVATE (self);
  return priv->homogenous_columns;
}


void
nbtk_grid_set_column_major (NbtkGrid *self,
                            gboolean  value)
{
  NbtkGridPrivate *priv = NBTK_GRID_GET_PRIVATE (self);
  priv->column_major = value;
  clutter_actor_queue_relayout (CLUTTER_ACTOR (self));
}

gboolean
nbtk_grid_get_column_major (NbtkGrid *self)
{
  NbtkGridPrivate *priv = NBTK_GRID_GET_PRIVATE (self);
  return priv->column_major;
}

void
nbtk_grid_set_column_gap (NbtkGrid    *self,
                          ClutterUnit  value)
{
  NbtkGridPrivate *priv = NBTK_GRID_GET_PRIVATE (self);
  priv->column_gap = value;
  clutter_actor_queue_relayout (CLUTTER_ACTOR (self));
}

ClutterUnit
nbtk_grid_get_column_gap (NbtkGrid *self)
{
  NbtkGridPrivate *priv = NBTK_GRID_GET_PRIVATE (self);
  return priv->column_gap;
}



void
nbtk_grid_set_row_gap (NbtkGrid    *self,
                       ClutterUnit  value)
{
  NbtkGridPrivate *priv = NBTK_GRID_GET_PRIVATE (self);
  priv->row_gap = value;
  clutter_actor_queue_relayout (CLUTTER_ACTOR (self));
}

ClutterUnit
nbtk_grid_get_row_gap (NbtkGrid *self)
{
  NbtkGridPrivate *priv = NBTK_GRID_GET_PRIVATE (self);
  return priv->row_gap;
}


void
nbtk_grid_set_valign (NbtkGrid *self,
                      gdouble   value)
{
  NbtkGridPrivate *priv = NBTK_GRID_GET_PRIVATE (self);
  priv->valign = value;
  clutter_actor_queue_relayout (CLUTTER_ACTOR (self));
}

gdouble
nbtk_grid_get_valign (NbtkGrid *self)
{
  NbtkGridPrivate *priv = NBTK_GRID_GET_PRIVATE (self);
  return priv->valign;
}



void
nbtk_grid_set_halign (NbtkGrid *self,
                      gdouble   value)

{
  NbtkGridPrivate *priv = NBTK_GRID_GET_PRIVATE (self);
  priv->halign = value;
  clutter_actor_queue_relayout (CLUTTER_ACTOR (self));
}

gdouble
nbtk_grid_get_halign (NbtkGrid *self)
{
  NbtkGridPrivate *priv = NBTK_GRID_GET_PRIVATE (self);
  return priv->halign;
}


static void
nbtk_grid_set_property (GObject      *object,
                        guint         prop_id,
                        const GValue *value,
                        GParamSpec   *pspec)
{
  NbtkGrid *grid = NBTK_GRID (object);

  NbtkGridPrivate *priv;

  priv = NBTK_GRID_GET_PRIVATE (object);

  switch (prop_id)
    {
    case PROP_END_ALIGN:
      nbtk_grid_set_end_align (grid, g_value_get_boolean (value));
      break;
    case PROP_HOMOGENOUS_ROWS:
      nbtk_grid_set_homogenous_rows (grid, g_value_get_boolean (value));
      break;
    case PROP_HOMOGENOUS_COLUMNS:
      nbtk_grid_set_homogenous_columns (grid, g_value_get_boolean (value));
      break;
    case PROP_COLUMN_MAJOR:
      nbtk_grid_set_column_major (grid, g_value_get_boolean (value));
      break;
    case PROP_COLUMN_GAP:
      nbtk_grid_set_column_gap (grid, clutter_value_get_unit (value));
      break;
    case PROP_ROW_GAP:
      nbtk_grid_set_row_gap (grid, clutter_value_get_unit (value));
      break;
    case PROP_VALIGN:
      nbtk_grid_set_valign (grid, g_value_get_double (value));
      break;
    case PROP_HALIGN:
      nbtk_grid_set_halign (grid, g_value_get_double (value));
      break;
    case PROP_HADJUST :
      scrollable_set_adjustments (NBTK_SCROLLABLE (object),
                                  g_value_get_object (value),
                                  priv->vadjustment);
      break;
    case PROP_VADJUST :
      scrollable_set_adjustments (NBTK_SCROLLABLE (object),
                                  priv->hadjustment,
                                  g_value_get_object (value));
      break;
    default:
      G_OBJECT_WARN_INVALID_PROPERTY_ID (object, prop_id, pspec);
      break;
    }
}

static void
nbtk_grid_get_property (GObject    *object,
                        guint       prop_id,
                        GValue     *value,
                        GParamSpec *pspec)
{
  NbtkAdjustment *adjustment;
  NbtkGrid *grid = NBTK_GRID (object);

  NbtkGridPrivate *priv;

  priv = NBTK_GRID_GET_PRIVATE (object);

  switch (prop_id)
    {
    case PROP_HOMOGENOUS_ROWS:
      g_value_set_boolean (value, nbtk_grid_get_homogenous_rows (grid));
      break;
    case PROP_HOMOGENOUS_COLUMNS:
      g_value_set_boolean (value, nbtk_grid_get_homogenous_columns (grid));
      break;
    case PROP_END_ALIGN:
      g_value_set_boolean (value, nbtk_grid_get_end_align (grid));
      break;
    case PROP_COLUMN_MAJOR:
      g_value_set_boolean (value, nbtk_grid_get_column_major (grid));
      break;
    case PROP_COLUMN_GAP:
      clutter_value_set_unit (value, nbtk_grid_get_column_gap (grid));
      break;
    case PROP_ROW_GAP:
      clutter_value_set_unit (value, nbtk_grid_get_row_gap (grid));
      break;
    case PROP_VALIGN:
      g_value_set_double (value, nbtk_grid_get_valign (grid));
      break;
    case PROP_HALIGN:
      g_value_set_double (value, nbtk_grid_get_halign (grid));
      break;
    case PROP_HADJUST :
      scrollable_get_adjustments (NBTK_SCROLLABLE (grid), &adjustment, NULL);
      g_value_set_object (value, adjustment);
      break;
    case PROP_VADJUST :
      scrollable_get_adjustments (NBTK_SCROLLABLE (grid), NULL, &adjustment);
      g_value_set_object (value, adjustment);
      break;
    default:
      G_OBJECT_WARN_INVALID_PROPERTY_ID (object, prop_id, pspec);
      break;
    }
}


static void
nbtk_grid_free_actor_data (gpointer data)
{
  g_slice_free (NbtkGridActorData, data);
}

NbtkWidget *
nbtk_grid_new (void)
{
  NbtkWidget *self = g_object_new (NBTK_TYPE_GRID, NULL);

  return self;
}

static void
nbtk_grid_real_add (ClutterContainer *container,
                    ClutterActor     *actor)
{
  NbtkGridPrivate *priv;
  NbtkGridActorData *data;

  g_return_if_fail (NBTK_IS_GRID (container));

  priv = NBTK_GRID (container)->priv;

  g_object_ref (actor);

  clutter_actor_set_parent (actor, CLUTTER_ACTOR (container));

  data = g_slice_alloc0 (sizeof (NbtkGridActorData));

  priv->list = g_list_append (priv->list, actor);
  g_hash_table_insert (priv->hash_table, actor, data);

  g_signal_emit_by_name (container, "actor-added", actor);

  clutter_actor_queue_relayout (CLUTTER_ACTOR (container));

  g_object_unref (actor);
}

static void
nbtk_grid_real_remove (ClutterContainer *container,
                       ClutterActor     *actor)
{
  NbtkGrid *layout = NBTK_GRID (container);
  NbtkGridPrivate *priv = layout->priv;

  g_object_ref (actor);

  if (g_hash_table_remove (priv->hash_table, actor))
    {
      clutter_actor_unparent (actor);

      clutter_actor_queue_relayout (CLUTTER_ACTOR (layout));

      g_signal_emit_by_name (container, "actor-removed", actor);

      if (CLUTTER_ACTOR_IS_VISIBLE (CLUTTER_ACTOR (layout)))
        clutter_actor_queue_redraw (CLUTTER_ACTOR (layout));
    }
  priv->list = g_list_remove (priv->list, actor);

  g_object_unref (actor);
}

static void
nbtk_grid_real_foreach (ClutterContainer *container,
                                   ClutterCallback callback,
                                   gpointer user_data)
{
  NbtkGrid *layout = NBTK_GRID (container);
  NbtkGridPrivate *priv = layout->priv;

  g_list_foreach (priv->list, (GFunc) callback, user_data);
}

static void
nbtk_grid_real_raise (ClutterContainer *container,
                                 ClutterActor *actor,
                                 ClutterActor *sibling)
{
  /* STUB */
}

static void
nbtk_grid_real_lower (ClutterContainer *container,
                                 ClutterActor *actor,
                                 ClutterActor *sibling)
{
  /* STUB */
}

static void
nbtk_grid_real_sort_depth_order (ClutterContainer *container)
{
  /* STUB */
}

static void
nbtk_grid_paint (ClutterActor *actor)
{
  NbtkGrid *layout = (NbtkGrid *) actor;
  NbtkGridPrivate *priv = layout->priv;
  GList *child_item;
  gfloat x, y;
  ClutterActorBox grid_b;

  if (priv->hadjustment)
    x = nbtk_adjustment_get_value (priv->hadjustment);
  else
    x = 0;

  if (priv->vadjustment)
    y = nbtk_adjustment_get_value (priv->vadjustment);
  else
    y = 0;

  cogl_translate ((int) x * -1, (int) y * -1, 0);

  CLUTTER_ACTOR_CLASS (nbtk_grid_parent_class)->paint (actor);

  clutter_actor_get_allocation_box (actor, &grid_b);
  grid_b.x2 = (grid_b.x2 - grid_b.x1) + x;
  grid_b.x1 = 0;
  grid_b.y2 = (grid_b.y2 - grid_b.y1) + y;
  grid_b.y1 = 0;

  for (child_item = priv->list;
       child_item != NULL;
       child_item = child_item->next)
    {
      ClutterActor *child = child_item->data;
      ClutterActorBox child_b;

      g_assert (child != NULL);

      /* ensure the child is "on screen" */
      clutter_actor_get_allocation_box (CLUTTER_ACTOR (child), &child_b);

      if ((child_b.x1 < grid_b.x2)
          && (child_b.x2 > grid_b.x1)
          && (child_b.y1 < grid_b.y2)
          && (child_b.y2 > grid_b.y1)
          && CLUTTER_ACTOR_IS_VISIBLE (child))
        {
          clutter_actor_paint (child);
        }
    }

}

static void
nbtk_grid_pick (ClutterActor *actor,
                           const ClutterColor *color)
{
  /* Chain up so we get a bounding box pained (if we are reactive) */
  CLUTTER_ACTOR_CLASS (nbtk_grid_parent_class)->pick (actor, color);

  /* Just forward to the paint call which in turn will trigger
   * the child actors also getting 'picked'.
   */
  if (CLUTTER_ACTOR_IS_VISIBLE (actor))
   nbtk_grid_paint (actor);
}

static void
nbtk_grid_get_preferred_width (ClutterActor *self,
                                          ClutterUnit for_height,
                                          ClutterUnit *min_width_p,
                                          ClutterUnit *natural_width_p)
{
  NbtkGrid *layout = (NbtkGrid *) self;
  NbtkGridPrivate *priv = layout->priv;
  ClutterUnit actual_width, actual_height;
  ClutterActorBox box;
  
  box.x1 = 0;
  box.y1 = 0;
  box.x2 = CLUTTER_MAXUNIT;
  box.y2 = for_height;
  
  nbtk_grid_do_allocate (self, &box, FALSE,
                         TRUE, &actual_width, &actual_height);

  if (min_width_p)
    *min_width_p = actual_width;
  if (natural_width_p)
    *natural_width_p = actual_width;
}

static void
nbtk_grid_get_preferred_height (ClutterActor *self,
                                ClutterUnit for_width,
                                ClutterUnit *min_height_p,
                                ClutterUnit *natural_height_p)
{
  NbtkGrid *layout = (NbtkGrid *) self;
  NbtkGridPrivate *priv = layout->priv;
  ClutterUnit actual_width, actual_height;
  ClutterActorBox box;
  
  box.x1 = 0;
  box.y1 = 0;
  box.x2 = for_width;
  box.y2 = CLUTTER_MAXUNIT;
  
  nbtk_grid_do_allocate (self, &box, FALSE,
                         TRUE, &actual_width, &actual_height);

  if (min_height_p)
    *min_height_p = actual_height;
  if (natural_height_p)
    *natural_height_p = actual_height;
}

static ClutterUnit
compute_row_height (GList                    *siblings,
                    ClutterUnit               best_yet,
                    ClutterUnit               current_a,
                    NbtkGridPrivate *priv)
{
  GList *l;

  gboolean homogenous_a;
  gboolean homogenous_b;
  ClutterUnit gap;

  if (priv->column_major)
    {
      homogenous_b = priv->homogenous_columns;
      homogenous_a = priv->homogenous_rows;
      gap          = priv->row_gap;
    }
  else
    {
      homogenous_a = priv->homogenous_columns;
      homogenous_b = priv->homogenous_rows;
      gap          = priv->column_gap;
    }

  for (l = siblings; l != NULL; l = l->next)
    {
      ClutterActor *child = l->data;
      ClutterUnit natural_width, natural_height;

      /* each child will get as much space as they require */
      clutter_actor_get_preferred_size (CLUTTER_ACTOR (child),
                                        NULL, NULL,
                                        &natural_width, &natural_height);

      if (priv->column_major)
        {
          ClutterUnit temp = natural_height;
          natural_height = natural_width;
          natural_width = temp;
        }

      /* if the primary axis is homogenous, each additional item is the same
       * width */
      if (homogenous_a)
        natural_width = priv->max_extent_a;

      if (natural_height > best_yet)
        best_yet = natural_height;

      /* if the child is overflowing, we wrap to next line */
      if (current_a + natural_width + gap > priv->a_wrap)
        {
          return best_yet;
        }
      current_a += natural_width + gap;
    }
  return best_yet;
}




static ClutterUnit
compute_row_start (GList           *siblings,
                   ClutterUnit      start_x,
                   NbtkGridPrivate *priv)
{
  ClutterUnit current_a = start_x;
  GList *l;

  gboolean homogenous_a;
  gboolean homogenous_b;
  ClutterUnit gap;

  if (priv->column_major)
    {
      homogenous_b = priv->homogenous_columns;
      homogenous_a = priv->homogenous_rows;
      gap          = priv->row_gap;
    }
  else
    {
      homogenous_a = priv->homogenous_columns;
      homogenous_b = priv->homogenous_rows;
      gap          = priv->column_gap;
    }

  for (l = siblings; l != NULL; l = l->next)
    {
      ClutterActor *child = l->data;
      ClutterUnit natural_width, natural_height;

      /* each child will get as much space as they require */
      clutter_actor_get_preferred_size (CLUTTER_ACTOR (child),
                                        NULL, NULL,
                                        &natural_width, &natural_height);


      if (priv->column_major)
        natural_width = natural_height;

      /* if the primary axis is homogenous, each additional item is the same width */
      if (homogenous_a)
        natural_width = priv->max_extent_a;

      /* if the child is overflowing, we wrap to next line */
      if (current_a + natural_width + gap > priv->a_wrap)
        {
          if (current_a == start_x)
            return start_x;
          return (priv->a_wrap - current_a);
        }
      current_a += natural_width + gap;
    }
  return (priv->a_wrap - current_a);
}

static void
nbtk_grid_do_allocate (ClutterActor          *self,
                       const ClutterActorBox *box,
                       gboolean               absolute_origin_changed,
                       gboolean               calculate_extents_only,
                       ClutterUnit           *actual_width,
                       ClutterUnit           *actual_height)
{
  NbtkGrid *layout = (NbtkGrid *) self;
  NbtkGridPrivate *priv = layout->priv;
  NbtkPadding padding;

  ClutterUnit current_a;
  ClutterUnit current_b;
  ClutterUnit next_b;
  ClutterUnit agap;
  ClutterUnit bgap;

  gboolean homogenous_a;
  gboolean homogenous_b;
  gdouble  aalign;
  gdouble  balign;

  nbtk_widget_get_padding (NBTK_WIDGET (self), &padding);

  if (actual_width)
    *actual_width = 0;

  if (actual_height)
    *actual_height = 0;

  current_a = current_b = next_b = 0;

  GList *iter;

  if (priv->column_major)
    {
      priv->a_wrap = box->y2 - box->y1 - padding.top - padding.bottom;
      homogenous_b = priv->homogenous_columns;
      homogenous_a = priv->homogenous_rows;
      aalign = priv->valign;
      balign = priv->halign;
      agap          = priv->row_gap;
      bgap          = priv->column_gap;
    }
  else
    {
      priv->a_wrap = box->x2 - box->x1 - padding.left - padding.right;
      homogenous_a = priv->homogenous_columns;
      homogenous_b = priv->homogenous_rows;
      aalign = priv->halign;
      balign = priv->valign;
      agap          = priv->column_gap;
      bgap          = priv->row_gap;
    }

  priv->max_extent_a = 0;
  priv->max_extent_b = 0;

  priv->first_of_batch = TRUE;

  if (homogenous_a ||
      homogenous_b)
    {
      for (iter = priv->list; iter; iter = iter->next)
        {
          ClutterActor *child = iter->data;
          ClutterUnit natural_width;
          ClutterUnit natural_height;

          if (!CLUTTER_ACTOR_IS_VISIBLE (child))
            continue;

          /* each child will get as much space as they require */
          clutter_actor_get_preferred_size (CLUTTER_ACTOR (child),
                                            NULL, NULL,
                                            &natural_width, &natural_height);
          if (natural_width > priv->max_extent_a)
            priv->max_extent_a = natural_width;
          if (natural_height > priv->max_extent_b)
            priv->max_extent_b = natural_width;
        }
    }

  if (priv->column_major)
    {
      ClutterUnit temp = priv->max_extent_a;
      priv->max_extent_a = priv->max_extent_b;
      priv->max_extent_b = temp;
    }

  for (iter = priv->list; iter; iter=iter->next)
    {
      ClutterActor *child = iter->data;
      ClutterUnit natural_a;
      ClutterUnit natural_b;

      if (!CLUTTER_ACTOR_IS_VISIBLE (child))
        continue;

      /* each child will get as much space as they require */
      clutter_actor_get_preferred_size (CLUTTER_ACTOR (child),
                                        NULL, NULL,
                                        &natural_a, &natural_b);

      if (priv->column_major) /* swap axes around if column is major */
        {
          ClutterUnit temp = natural_a;
          natural_a = natural_b;
          natural_b = temp;
        }

      /* if the child is overflowing, we wrap to next line */
      if (current_a + natural_a > priv->a_wrap ||
          (homogenous_a && current_a + priv->max_extent_a > priv->a_wrap))
        {
          current_b = next_b + bgap;
          current_a = 0;
          next_b = current_b + bgap;
          priv->first_of_batch = TRUE;
        }

      if (priv->end_align &&
          priv->first_of_batch)
        {
          current_a = compute_row_start (iter, current_a, priv);
          priv->first_of_batch = FALSE;
        }

      if (next_b-current_b < natural_b)
          next_b = current_b + natural_b;

        {
          ClutterUnit     row_height;
          ClutterActorBox child_box;

          if (homogenous_b)
            {
              row_height = priv->max_extent_b;
            }
          else
            {
              row_height = compute_row_height (iter, next_b-current_b,
                                               current_a, priv);
            }

          if (homogenous_a)
            {
              child_box.x1 = current_a + (priv->max_extent_a-natural_a) * aalign;
              child_box.x2 = child_box.x1 + natural_a;

            }
          else
            {
              child_box.x1 = current_a;
              child_box.x2 = child_box.x1 + natural_a;
            }

          child_box.y1 = current_b + (row_height-natural_b) * balign;
          child_box.y2 = child_box.y1 + natural_b;


          if (priv->column_major)
            {
              ClutterUnit temp = child_box.x1;
              child_box.x1 = child_box.y1;
              child_box.y1 = temp;

              temp = child_box.x2;
              child_box.x2 = child_box.y2;
              child_box.y2 = temp;
            }

          /* account for padding and pixel-align */
          child_box.x1 = (int) (child_box.x1 + padding.left);
          child_box.y1 = (int) (child_box.y1 + padding.top);
          child_box.x2 = (int) (child_box.x2 + padding.left);
          child_box.y2 = (int) (child_box.y2 + padding.top);

          /* update the allocation */
          if (!calculate_extents_only)
            clutter_actor_allocate (CLUTTER_ACTOR (child),
                                    &child_box,
                                    absolute_origin_changed);

          /* update extents */
          if (actual_width && (child_box.x2 + padding.right) > *actual_width)
            *actual_width = child_box.x2 + padding.right;

          if (actual_height && (child_box.y2 + padding.bottom) > *actual_height)
            *actual_height = child_box.y2 + padding.bottom;

          if (homogenous_a)
            {
              current_a += priv->max_extent_a + agap;
            }
          else
            {
              current_a += natural_a + agap;
            }
        }
    }
}

static void
nbtk_grid_allocate (ClutterActor          *self,
                    const ClutterActorBox *box,
                    gboolean               absolute_origin_changed)
{
  NbtkGridPrivate *priv = NBTK_GRID (self)->priv;
  ClutterActorBox alloc_box = *box;

  /* chain up here to preserve the allocated size
   *
   * (we ignore the height of the allocation if we have a vadjustment set,
   *  or the width of the allocation if an column_major is set and an
   *  hadjustment is set)
   */
  CLUTTER_ACTOR_CLASS (nbtk_grid_parent_class)
    ->allocate (self, box, absolute_origin_changed);


  /* only update vadjustment - we don't really want horizontal scrolling */
  if (priv->vadjustment && !priv->column_major)
    {
      gdouble prev_value;
      ClutterUnit height;

      /* get preferred height for this width */
      nbtk_grid_do_allocate (self,
                             box,
                             absolute_origin_changed,
                             TRUE,
                             NULL,
                             &height);
      /* set our allocated height to be the preferred height, since we will be
       * scrolling
       */
      alloc_box.y2 = alloc_box.y1 + height;

      g_object_set (G_OBJECT (priv->vadjustment),
                   "lower", 0.0,
                   "upper", height,
                   "page-size", box->y2 - box->y1,
                   "step-increment", (box->y2 - box->y1) / 6,
                   NULL);

      if (priv->hadjustment)
        {
          g_object_set (G_OBJECT (priv->hadjustment),
                        "lower", 0.0,
                        "upper", 0,
                        NULL);;
        }

      prev_value = nbtk_adjustment_get_value (priv->vadjustment);
      nbtk_adjustment_set_value (priv->vadjustment, prev_value);
    }
  if (priv->hadjustment && priv->column_major)
    {
      gdouble prev_value;
      ClutterUnit width;

      /* get preferred width for this height */
      nbtk_grid_do_allocate (self,
                             box,
                             absolute_origin_changed,
                             TRUE,
                             &width,
                             NULL);
      /* set our allocated height to be the preferred height, since we will be
       * scrolling
       */
      alloc_box.x2 = alloc_box.x1 + width;

      g_object_set (G_OBJECT (priv->hadjustment),
                   "lower", 0.0,
                   "upper", width,
                   "page-size", box->x2 - box->x1,
                   "step-increment", (box->x2 - box->x1) / 6,
                   NULL);

      if (priv->vadjustment)
        {
          g_object_set (G_OBJECT (priv->vadjustment),
                        "lower", 0.0,
                        "upper", 0,
                        NULL);;
        }

      prev_value = nbtk_adjustment_get_value (priv->hadjustment);
      nbtk_adjustment_set_value (priv->hadjustment, prev_value);
    }


  nbtk_grid_do_allocate (self,
                         &alloc_box,
                         absolute_origin_changed,
                         FALSE,
                         NULL,
                         NULL);
}
<|MERGE_RESOLUTION|>--- conflicted
+++ resolved
@@ -18,11 +18,8 @@
  *
  * Written by: Øyvind Kolås <pippin@linux.intel.com>
  * Ported to nbtk by: Robert Staudinger <robsta@openedhand.com>
-<<<<<<< HEAD
+ * Scrollable support added by: Thomas Wood <thomas.wood@intel.com>
  *
-=======
- * Scrollable support added by: Thomas Wood <thomas.wood@intel.com>
->>>>>>> d4cc7860
  */
 
 /* TODO:
