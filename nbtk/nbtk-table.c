--- conflicted
+++ resolved
@@ -75,9 +75,6 @@
   gint active_row;
   gint active_col;
 
-<<<<<<< HEAD
-  gboolean homogeneous : 1;
-
   GArray *min_widths_u;
   GArray *pref_widths_u;
   GArray *min_heights_u;
@@ -88,10 +85,9 @@
 
   GArray *col_widths;
   GArray *min_heights;
-=======
+
   guint homogeneous : 1;
   guint padding_set : 1;
->>>>>>> 5c3a1b64
 };
 
 static void nbtk_container_iface_init (ClutterContainerIface *iface);
