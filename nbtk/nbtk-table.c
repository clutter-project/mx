--- conflicted
+++ resolved
@@ -712,7 +712,7 @@
   NbtkPadding padding;
 
   /* take off the padding values to calculate the allocatable width */
-  nbtk_widget_get_padding (NBTK_WIDGET (table), &padding);
+  nbtk_table_get_padding (table, &padding);
 
   for_width -= CLUTTER_UNITS_TO_INT (padding.left + padding.right);
 
@@ -1081,6 +1081,7 @@
   GSList *list;
   gint i;
   gint *min_widths;
+  NbtkPadding padding;
 
   if (priv->n_rows < 1)
   {
@@ -1117,19 +1118,12 @@
     }
   g_free (min_widths);
 
-<<<<<<< HEAD
-  total_min_height = priv->padding.top
-                   + priv->padding.bottom
-                   + (priv->n_rows - 1)
-                   * CLUTTER_UNITS_FROM_DEVICE (priv->row_spacing);
-=======
-  nbtk_widget_get_padding (NBTK_WIDGET (self), &padding);
-
+  nbtk_table_get_padding (NBTK_TABLE (self), &padding);
 
   /* start off with padding plus row spacing */
   total_min_height = padding.top + padding.bottom + (priv->n_rows - 1) *
                      CLUTTER_UNITS_FROM_DEVICE (priv->row_spacing);
->>>>>>> 035368f6
+
   total_pref_height = total_min_height;
 
   for (i = 0; i < priv->n_rows; i++)
