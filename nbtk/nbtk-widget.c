/* nbtk-widget.c: Base class for Nbtk actors
 *
 * Copyright (C) 2007 OpenedHand
 * Copyright (C) 2008 Intel Corporation
 *
 * This library is free software; you can redistribute it and/or
 * modify it under the terms of the GNU Lesser General Public
 * License as published by the Free Software Foundation; either
 * version 2 of the License, or (at your option) any later version.
 *
 * This library is distributed in the hope that it will be useful,
 * but WITHOUT ANY WARRANTY; without even the implied warranty of
 * MERCHANTABILITY or FITNESS FOR A PARTICULAR PURPOSE.  See the GNU
 * Lesser General Public License for more details.
 *
 * You should have received a copy of the GNU Lesser General Public
 * License along with this library; if not, write to the
 * Free Software Foundation, Inc., 59 Temple Place - Suite 330,
 * Boston, MA 02111-1307, USA.
 *
 * Written by: Emmanuele Bassi <ebassi@openedhand.com>
 *             Thomas Wood <thomas@linux.intel.com>
 */

#ifdef HAVE_CONFIG_H
#include "config.h"
#endif

#include <stdlib.h>
#include <string.h>

#include <clutter/clutter.h>

#include "nbtk-widget.h"

#include "nbtk-marshal.h"
#include "nbtk-private.h"
#include "nbtk-stylable.h"
#include "nbtk-texture-cache.h"
#include "nbtk-texture-frame.h"

/*
 * Forward declaration for sake of NbtkWidgetChild
 */
struct _NbtkWidgetPrivate
{
  NbtkPadding border;
<<<<<<< HEAD
  NbtkPadding padding;
  gboolean override_css_padding;

  gfloat x_align;
  gfloat y_align;
=======
>>>>>>> 5c3a1b64

  NbtkStyle *style;
  gchar *pseudo_class;
  gchar *style_class;

  ClutterActor *border_image;
  ClutterActor *background_image;
  ClutterColor *bg_color;

  ClutterActor *dnd_last_dest;
  gpointer      dnd_last_dest_data;
  ClutterActor *dnd_clone;
  ClutterActor *dnd_dragged;
  ClutterActor *dnd_icon;

  guint dnd_threshold;
  gint  dnd_x;
  gint  dnd_y;

  guint dnd_enter_cb_id;

  gboolean dnd_motion : 1;
  gboolean dnd_grab   : 1;
  gboolean is_stylable : 1;
};

/*
 * ClutterChildMeta Implementation
 */

enum {
  CHILD_PROP_0,

  CHILD_PROP_DND_DISABLED,
};

G_DEFINE_TYPE (NbtkWidgetChild, nbtk_widget_child, CLUTTER_TYPE_CHILD_META);

static void
widget_child_set_property (GObject      *gobject,
			   guint         prop_id,
			   const GValue *value,
			   GParamSpec   *pspec)
{
  NbtkWidgetChild *widget_child = NBTK_WIDGET_CHILD (gobject);

  switch (prop_id)
    {
    case CHILD_PROP_DND_DISABLED:
      {
	gboolean was_dnd_disabled = widget_child->dnd_disabled;

	widget_child->dnd_disabled = g_value_get_boolean (value);

	if (was_dnd_disabled != widget_child->dnd_disabled)
	  {
            ClutterChildMeta *meta = CLUTTER_CHILD_META (gobject);
	    ClutterActor *child = meta->actor;
	    NbtkWidget *widget = NBTK_WIDGET (meta->container);

	    if (was_dnd_disabled)
	      {
		if (widget->priv->dnd_threshold > 0)
                  nbtk_widget_setup_child_dnd (widget, child);
	      }
	    else
	      nbtk_widget_undo_child_dnd (widget, child);
	  }
      }
      break;

    default:
      G_OBJECT_WARN_INVALID_PROPERTY_ID (gobject, prop_id, pspec);
      break;
    }
}

static void
widget_child_get_property (GObject    *gobject,
                           guint       prop_id,
                           GValue     *value,
                           GParamSpec *pspec)
{
  NbtkWidgetChild *widget_child = NBTK_WIDGET_CHILD (gobject);

  switch (prop_id)
    {
    case CHILD_PROP_DND_DISABLED:
      g_value_set_boolean (value, widget_child->dnd_disabled);
      break;

    default:
      G_OBJECT_WARN_INVALID_PROPERTY_ID (gobject, prop_id, pspec);
      break;
    }
}

static void
nbtk_widget_child_class_init (NbtkWidgetChildClass *klass)
{
  GObjectClass *gobject_class = G_OBJECT_CLASS (klass);
  GParamSpec *pspec;

  gobject_class->set_property = widget_child_set_property;
  gobject_class->get_property = widget_child_get_property;

  pspec = g_param_spec_boolean ("dnd-disabled",
                                "DND is disabled",
                                "Indicates that this actor cannot participate "
                                "in drag and drop.",
                                FALSE,
                                NBTK_PARAM_READWRITE);
  g_object_class_install_property (gobject_class,
                                   CHILD_PROP_DND_DISABLED,
				   pspec);
}

static void
nbtk_widget_child_init (NbtkWidgetChild *self)
{
}

/**
 * SECTION:nbtk-widget
 * @short_description: Base class for stylable actors
 *
 * #NbtkWidget is a simple abstract class on top of #ClutterActor. It
 * provides basic themeing properties.
 *
 * Actors in the Nbtk library should subclass #NbtkWidget if they plan
 * to obey to a certain #NbtkStyle.
 */

enum
{
  PROP_0,

  PROP_STYLE,
  PROP_PSEUDO_CLASS,
  PROP_STYLE_CLASS,
  PROP_DND_THRESHOLD,
  PROP_DND_ICON,

  PROP_STYLABLE,
};

enum
{
  STYLE_CHANGED,
  DND_BEGIN,
  DND_MOTION,
  DND_END,
  DND_DROPPED,
  DND_ENTER,
  DND_LEAVE,

  LAST_SIGNAL
};

static guint actor_signals[LAST_SIGNAL] = { 0, };

static void nbtk_stylable_iface_init (NbtkStylableIface *iface);
static void nbtk_container_iface_init (ClutterContainerIface *iface);


G_DEFINE_ABSTRACT_TYPE_WITH_CODE (NbtkWidget, nbtk_widget, CLUTTER_TYPE_ACTOR,
                                  G_IMPLEMENT_INTERFACE (NBTK_TYPE_STYLABLE,
                                                         nbtk_stylable_iface_init));

#define NBTK_WIDGET_GET_PRIVATE(obj)    (G_TYPE_INSTANCE_GET_PRIVATE ((obj), NBTK_TYPE_WIDGET, NbtkWidgetPrivate))

static void
nbtk_widget_set_property (GObject      *gobject,
                          guint         prop_id,
                          const GValue *value,
                          GParamSpec   *pspec)
{
  NbtkWidget *actor = NBTK_WIDGET (gobject);

  switch (prop_id)
    {
<<<<<<< HEAD
    case PROP_PADDING:
      nbtk_widget_set_padding (actor, g_value_get_boxed (value));
      break;

    case PROP_X_ALIGN:
      actor->priv->x_align = g_value_get_double (value);
      break;

    case PROP_Y_ALIGN:
      actor->priv->y_align = g_value_get_double (value);
      break;

=======
>>>>>>> 5c3a1b64
    case PROP_STYLE:
      nbtk_stylable_set_style (NBTK_STYLABLE (actor),
                               g_value_get_object (value));
      break;

    case PROP_PSEUDO_CLASS:
      nbtk_widget_set_style_pseudo_class (actor, g_value_get_string (value));
      break;

    case PROP_STYLE_CLASS:
      nbtk_widget_set_style_class_name (actor, g_value_get_string (value));
      break;

    case PROP_DND_THRESHOLD:
      actor->priv->dnd_threshold = g_value_get_uint (value);
      break;

    case PROP_DND_ICON:
      actor->priv->dnd_icon = g_value_get_object (value);
      g_object_ref (actor->priv->dnd_icon);
      break;

    case PROP_STYLABLE:
      if (actor->priv->is_stylable != g_value_get_boolean (value))
        {
          actor->priv->is_stylable = g_value_get_boolean (value);
          clutter_actor_queue_relayout ((ClutterActor *)gobject);
        }
      break;

    default:
      G_OBJECT_WARN_INVALID_PROPERTY_ID (gobject, prop_id, pspec);
      break;
    }
}

static void
nbtk_widget_get_property (GObject    *gobject,
                          guint       prop_id,
                          GValue     *value,
                          GParamSpec *pspec)
{
  NbtkWidget *actor = NBTK_WIDGET (gobject);
  NbtkWidgetPrivate *priv = actor->priv;

  switch (prop_id)
    {
<<<<<<< HEAD
    case PROP_PADDING:
      {
        NbtkPadding padding = { 0, };

        nbtk_widget_get_padding (actor, &padding);
        g_value_set_boxed (value, &padding);
      }
      break;

    case PROP_X_ALIGN:
      g_value_set_double (value, priv->x_align);
      break;

    case PROP_Y_ALIGN:
      g_value_set_double (value, priv->y_align);
      break;

=======
>>>>>>> 5c3a1b64
    case PROP_STYLE:
      g_value_set_object (value, priv->style);
      break;

    case PROP_PSEUDO_CLASS:
      g_value_set_string (value, priv->pseudo_class);
      break;

    case PROP_STYLE_CLASS:
      g_value_set_string (value, priv->style_class);
      break;

    case PROP_DND_THRESHOLD:
      g_value_set_uint (value, priv->dnd_threshold);
      break;

    case PROP_DND_ICON:
      g_value_set_object (value, priv->dnd_icon);
      break;

    case PROP_STYLABLE:
      g_value_set_boolean (value, priv->is_stylable);
      break;

    default:
      G_OBJECT_WARN_INVALID_PROPERTY_ID (gobject, prop_id, pspec);
      break;
    }
}

static void
nbtk_widget_dispose (GObject *gobject)
{
  NbtkWidget *actor = NBTK_WIDGET (gobject);
  NbtkWidgetPrivate *priv = NBTK_WIDGET (actor)->priv;

  if (priv->style)
    {
      g_object_unref (priv->style);
      priv->style = NULL;
    }

<<<<<<< HEAD
  if (priv->child)
    {
      clutter_actor_unparent (priv->child);
      priv->child = NULL;
    }

  if (priv->border_image)
=======
  if (priv->bg_image)
>>>>>>> 5c3a1b64
    {
      clutter_actor_unparent (priv->border_image);
      priv->border_image = NULL;
    }

  /*
   * If we are using custom dnd icon, release the extra reference we
   * have for it.
   *
   * NB: dnd_icon will == dnd_clone, so the extra reference should be released
   *     before we deal with dnd_clone.
   */
  if (priv->dnd_icon)
    {
      g_object_unref (priv->dnd_icon);
      priv->dnd_icon = NULL;
    }

  if (priv->dnd_clone)
    {
      ClutterActor *clone = priv->dnd_clone;
      ClutterActor *parent = clutter_actor_get_parent (clone);

      priv->dnd_clone = NULL;

      if (parent)
        {
          if (CLUTTER_IS_CONTAINER (parent))
            clutter_container_remove_actor (CLUTTER_CONTAINER (parent), clone);
          else
            clutter_actor_unparent (clone);
        }
    }

  if (priv->bg_color)
    {
      clutter_color_free (priv->bg_color);
      priv->bg_color = NULL;
    }

  if (priv->dnd_dragged)
    {
      ClutterActor *dragged = priv->dnd_dragged;
      priv->dnd_dragged = NULL;
      g_object_unref (dragged);
    }

  G_OBJECT_CLASS (nbtk_widget_parent_class)->dispose (gobject);
}

static void
nbtk_widget_finalize (GObject *gobject)
{
  NbtkWidgetPrivate *priv = NBTK_WIDGET (gobject)->priv;

  g_free (priv->style_class);

  G_OBJECT_CLASS (nbtk_widget_parent_class)->finalize (gobject);
}

static void
nbtk_widget_allocate (ClutterActor          *actor,
                      const ClutterActorBox *box,
                      gboolean               origin_changed)
{
  NbtkWidgetPrivate *priv = NBTK_WIDGET (actor)->priv;
  ClutterActorClass *klass;

  klass = CLUTTER_ACTOR_CLASS (nbtk_widget_parent_class);
  klass->allocate (actor, box, origin_changed);

  if (priv->border_image)
    {
      ClutterActorBox frame_box = {
        0,
        0,
        box->x2 - box->x1,
        box->y2 - box->y1
      };

      clutter_actor_allocate (CLUTTER_ACTOR (priv->border_image),
                              &frame_box,
                              origin_changed);
    }

  if (priv->background_image)
    {
      guint w, h;
      ClutterActorBox frame_box = {
          0, 0, box->x2 - box->x1, box->y2 - box->y1
      };

      clutter_actor_get_size (CLUTTER_ACTOR (priv->background_image), &w, &h);

      /* scale the background into the allocated bounds */
      if (w > frame_box.x2 || h > frame_box.y2)
        {
          gint new_h, new_w, offset;
          gint box_w, box_h;

          box_w = CLUTTER_UNITS_TO_INT (frame_box.x2);
          box_h = CLUTTER_UNITS_TO_INT (frame_box.y2);

          /* scale to fit */
          new_h = ((double) h / w) * ((double) box_w);
          new_w = ((double) w / h) * ((double) box_h);

          if (new_h > box_h)
            {
              /* center for new width */
              offset = ((box_w) - new_w) * 0.5;
              frame_box.x1 = offset;
              frame_box.x2 = offset + new_w;

              frame_box.y2 = box_h;
            }
          else
            {
              /* center for new height */
              offset = ((box_h) - new_h) * 0.5;
              frame_box.y1 = offset;
              frame_box.y2 = offset + new_h;

              frame_box.x2 = box_w;
            }

        }
      else
        {
          /* center the background on the widget */
          frame_box.x1 = ((box->x2 - box->x1) / 2) - (w / 2);
          frame_box.y1 = ((box->y2 - box->y1) / 2) - (h / 2);
          frame_box.x2 = frame_box.x1 + w;
          frame_box.y2 = frame_box.y1 + h;
        }

      clutter_actor_allocate (CLUTTER_ACTOR (priv->background_image),
                              &frame_box,
                              origin_changed);
    }
<<<<<<< HEAD

  if (priv->child)
    {
      ClutterUnit available_width, available_height;
      ClutterUnit child_width, child_height;
      ClutterActorBox child_box = { 0, };
      gdouble x_align, y_align;

      nbtk_widget_get_alignment (NBTK_WIDGET (actor), &x_align, &y_align);

      available_width  = box->x2 - box->x1
                       - priv->padding.left - priv->padding.right
                       - priv->border.left - priv->border.right;
      available_height = box->y2 - box->y1
                       - priv->padding.top - priv->padding.bottom
                       - priv->border.top - priv->border.bottom;

      if (available_width < 0)
        available_width = 0;

      if (available_height < 0)
        available_height = 0;

      clutter_actor_get_preferred_size (priv->child,
                                        NULL, NULL,
                                        &child_width,
                                        &child_height);

      if (child_width > available_width)
        child_width = available_width;

      if (child_height > available_height)
        child_height = available_height;

      /* align the co-ordinates to device units to prevent allocation on sub-pixels */
      child_box.x1 = ((available_width - child_width) * x_align)
                   + priv->padding.left
                   + priv->border.left;
      child_box.y1 = ((available_height - child_height) * y_align)
                   + priv->padding.top
                   + priv->border.top;

      child_box.x1 = CLUTTER_UNITS_FROM_DEVICE (CLUTTER_UNITS_TO_DEVICE (child_box.x1));
      child_box.y1 = CLUTTER_UNITS_FROM_DEVICE (CLUTTER_UNITS_TO_DEVICE (child_box.y1));

      child_box.x2 = child_box.x1 + child_width;
      child_box.y2 = child_box.y1 + child_height;

      clutter_actor_allocate (priv->child, &child_box, origin_changed);
    }
=======
>>>>>>> 5c3a1b64
}

static void
nbtk_widget_real_draw_background (NbtkWidget         *self,
                                  ClutterActor       *background,
                                  const ClutterColor *color)
{
  /* Default implementation just draws the background
   * colour and the image on top
   */
  if (color)
    {
      ClutterActor *actor = CLUTTER_ACTOR (self);
      ClutterActorBox allocation = { 0, };
      ClutterColor bg_color = *color;
      gfloat w, h;

      bg_color.alpha = clutter_actor_get_paint_opacity (actor)
                     * bg_color.alpha
                     / 255;

      clutter_actor_get_allocation_box (actor, &allocation);

      w = allocation.x2 - allocation.x1;
      h = allocation.y2 - allocation.y1;

      cogl_set_source_color4ub (bg_color.red,
                                bg_color.green,
                                bg_color.blue,
                                bg_color.alpha);
      cogl_rectangle (0, 0, w, h);
    }

  if (background)
    clutter_actor_paint (background);
}

static void
nbtk_widget_paint (ClutterActor *self)
{
  NbtkWidgetPrivate *priv = NBTK_WIDGET (self)->priv;
  NbtkWidgetClass *klass = NBTK_WIDGET_GET_CLASS (self);

<<<<<<< HEAD
  NBTK_WIDGET_CLASS (G_OBJECT_GET_CLASS (self))->
    draw_background (NBTK_WIDGET (self), priv->border_image, priv->bg_color);

  if (priv->background_image)
    clutter_actor_paint (priv->background_image);

  if (priv->child && CLUTTER_ACTOR_IS_VISIBLE (priv->child))
    clutter_actor_paint (priv->child);
}

static void
nbtk_widget_get_preferred_width (ClutterActor *actor,
                                 ClutterUnit   for_height,
                                 ClutterUnit  *min_width_p,
                                 ClutterUnit  *natural_width_p)
{
  NbtkWidgetPrivate *priv = NBTK_WIDGET (actor)->priv;
  ClutterUnit min_width, natural_width;

  min_width = 0;
  natural_width = priv->padding.left + priv->padding.right
                + priv->border.left + priv->border.right;

  if (priv->child)
    {
      ClutterUnit child_min, child_natural;

      clutter_actor_get_preferred_width (priv->child, for_height,
                                         &child_min,
                                         &child_natural);

      min_width += child_min;
      natural_width += child_natural;
    }

  if (min_width_p)
    *min_width_p = min_width;

  if (natural_width_p)
    *natural_width_p = natural_width;
}

static void
nbtk_widget_get_preferred_height (ClutterActor *actor,
                                  ClutterUnit   for_width,
                                  ClutterUnit  *min_height_p,
                                  ClutterUnit  *natural_height_p)
{
  NbtkWidgetPrivate *priv = NBTK_WIDGET (actor)->priv;
  ClutterUnit min_height, natural_height;

  min_height = 0;
  natural_height = priv->padding.top + priv->padding.bottom
                 + priv->border.top + priv->border.bottom;

  if (priv->child)
    {
      ClutterUnit child_min, child_natural;

      clutter_actor_get_preferred_height (priv->child, for_width,
                                          &child_min,
                                          &child_natural);

      min_height += child_min;
      natural_height += child_natural;
    }

  if (min_height_p)
    *min_height_p = min_height;

  if (natural_height_p)
    *natural_height_p = natural_height;
=======
  klass->draw_background (NBTK_WIDGET (self),
                          priv->bg_image,
                          priv->bg_color);
>>>>>>> 5c3a1b64
}

static void
nbtk_widget_parent_set (ClutterActor *widget,
                        ClutterActor *old_parent)
{
  ClutterActorClass *parent_class;
  ClutterActor *new_parent;

  new_parent = clutter_actor_get_parent (widget);

  /* don't send the style changed signal if we no longer have a parent actor */
  if (new_parent)
    g_signal_emit (widget, actor_signals[STYLE_CHANGED], 0);

  parent_class = CLUTTER_ACTOR_CLASS (nbtk_widget_parent_class);
  if (parent_class->parent_set)
    parent_class->parent_set (widget, old_parent);
}

static void
nbtk_widget_style_changed (NbtkWidget *self)
{
  NbtkWidgetPrivate *priv = self->priv;
  NbtkBorderImage *border_image = NULL;
  NbtkTextureCache *texture_cache;
  ClutterActor *texture;
  gchar *bg_file;
  gint border_left;
  gint border_right;
  gint border_top;
  gint border_bottom;

  /* application has request this widget is not stylable */
  if (!priv->is_stylable)
    return;

  if (priv->bg_color)
    {
      clutter_color_free (priv->bg_color);
      priv->bg_color = NULL;
    }

  /* cache these values for use in the paint function */
  nbtk_stylable_get (NBTK_STYLABLE (self),
                    "background-color", &priv->bg_color,
                    "background-image", &bg_file,
                    "border-top-width", &border_top,
                    "border-right-width", &border_right,
                    "border-bottom-width", &border_bottom,
                    "border-left-width", &border_left,
                    "border-image", &border_image,
                    NULL);

  priv->border.top    = border_top;
  priv->border.right  = border_right;
  priv->border.bottom = border_bottom;
  priv->border.left   = border_left;

  if (priv->border_image)
    {
       clutter_actor_unparent (CLUTTER_ACTOR (priv->border_image));
       priv->border_image = NULL;
    }
  if (priv->background_image)
    {
      clutter_actor_unparent (CLUTTER_ACTOR (priv->background_image));
      priv->background_image = NULL;
    }

  texture_cache = nbtk_texture_cache_get_default ();

  /* Check if the URL is actually present, not garbage in the property */
  if (border_image && border_image->image.uri)
    {
      /* `border-image' takes precedence over `background-image'.
       * Firefox lets the background-image shine thru when border-image has
       * alpha an channel, maybe that would be an option for the future. */
      texture = nbtk_texture_cache_get_texture (texture_cache,
                                                border_image->image.uri,
                                                FALSE);

      border_left = ccss_position_get_size (&border_image->left,
                                            border_image->image.width);
      border_top = ccss_position_get_size (&border_image->top,
                                           border_image->image.height);
      border_right = ccss_position_get_size (&border_image->right,
                                             border_image->image.width);
      border_bottom = ccss_position_get_size (&border_image->bottom,
                                              border_image->image.height);

      priv->border_image = nbtk_texture_frame_new (CLUTTER_TEXTURE (texture),
                                               border_top,
                                               border_right,
                                               border_bottom,
                                               border_left);
<<<<<<< HEAD
      clutter_actor_set_parent (CLUTTER_ACTOR (priv->border_image),
                                               CLUTTER_ACTOR (self));
=======
      clutter_actor_set_parent (CLUTTER_ACTOR (priv->bg_image),
                                CLUTTER_ACTOR (self));

>>>>>>> 5c3a1b64
      g_boxed_free (NBTK_TYPE_BORDER_IMAGE, border_image);
    }
  if (bg_file)
    {
      texture = nbtk_texture_cache_get_texture (texture_cache,
                                                bg_file,
<<<<<<< HEAD
                                                TRUE);
      priv->background_image = texture;

      if (!texture)
        {
          g_warning ("Could not load %s", bg_file);
        }
      else
        {
          clutter_actor_set_parent (CLUTTER_ACTOR (priv->background_image),
                                    CLUTTER_ACTOR (self));
        }
=======
                                                FALSE);
      priv->bg_image = nbtk_texture_frame_new (CLUTTER_TEXTURE (texture),
                                               border_top,
                                               border_right,
                                               border_bottom,
                                               border_left);
      clutter_actor_set_parent (CLUTTER_ACTOR (priv->bg_image),
                                CLUTTER_ACTOR (self));
>>>>>>> 5c3a1b64
      g_free (bg_file);
    }

  clutter_actor_queue_relayout ((ClutterActor *)self);
}

static void
nbtk_widget_dnd_dropped (NbtkWidget   *actor,
			 ClutterActor *dragged,
			 ClutterActor *icon,
			 gint          x,
			 gint          y)
{
  ClutterActor *parent;

  /*
   * NbtkWidget as such does not support DND, so if the default handler is
   * called, we try to propagate the signal down the ancestry chain.
   */
  parent = clutter_actor_get_parent (CLUTTER_ACTOR (actor));
  while (parent && !NBTK_IS_WIDGET (parent))
    parent = clutter_actor_get_parent (parent);

  if (parent)
    {
      /*
       * We found a parent that is a NbtkWidget; call its handler instead.
       */
      NbtkWidgetClass *klass = NBTK_WIDGET_GET_CLASS (parent);

      if (klass->dnd_dropped)
	klass->dnd_dropped (NBTK_WIDGET (parent), dragged, icon, x, y);
    }
}

static void
nbtk_widget_class_init (NbtkWidgetClass *klass)
{
  GObjectClass *gobject_class = G_OBJECT_CLASS (klass);
  ClutterActorClass *actor_class = CLUTTER_ACTOR_CLASS (klass);
  GParamSpec *pspec;

  g_type_class_add_private (klass, sizeof (NbtkWidgetPrivate));

  gobject_class->set_property = nbtk_widget_set_property;
  gobject_class->get_property = nbtk_widget_get_property;
  gobject_class->dispose = nbtk_widget_dispose;
  gobject_class->finalize = nbtk_widget_finalize;

  actor_class->allocate = nbtk_widget_allocate;
  actor_class->paint = nbtk_widget_paint;
  actor_class->parent_set = nbtk_widget_parent_set;

  klass->draw_background = nbtk_widget_real_draw_background;

  klass->style_changed = nbtk_widget_style_changed;
  klass->dnd_dropped = nbtk_widget_dnd_dropped;

  /**
   * NbtkWidget:pseudo-class:
   *
   * The pseudo-class of the actor. Typical values include "hover", "active",
   * "focus".
   */
  g_object_class_install_property (gobject_class,
                                   PROP_PSEUDO_CLASS,
                                   g_param_spec_string ("pseudo-class",
                                                        "Pseudo Class",
                                                        "Pseudo class for styling",
                                                        "",
                                                        NBTK_PARAM_READWRITE));
  /**
   * NbtkWidget:style-class:
   *
   * The style-class of the actor for use in styling.
   */
  g_object_class_install_property (gobject_class,
                                   PROP_STYLE_CLASS,
                                   g_param_spec_string ("style-class",
                                                        "Style Class",
                                                        "Style class for styling",
                                                        "",
                                                        NBTK_PARAM_READWRITE));

  g_object_class_override_property (gobject_class, PROP_STYLE, "style");

  /**
   * NbtkWidget:dnd-threshold:
   *
   * The threshold which needs to be exceeded before motion is treated as
   * drag. Value of 0 indicates that drag and drop is disabled.
   */
  g_object_class_install_property (gobject_class,
                                   PROP_DND_THRESHOLD,
                                   g_param_spec_uint ("dnd-threshold",
						      "DND threshold",
						      "DND threshold",
                                                       0, G_MAXUINT, 0,
						      NBTK_PARAM_READWRITE));


  /**
   * NbtkWidget:dnd-icon:
   *
   * An #ClutterActor icon to use during drag and drop. When this property is
   * not set, a clone of the dragged item is used.
   */
  g_object_class_install_property (gobject_class,
                                   PROP_DND_ICON,
                                   g_param_spec_object ("dnd-icon",
							"DND Icon",
							"Icon to use for DND",
							CLUTTER_TYPE_ACTOR,
							NBTK_PARAM_READWRITE));



  /**
   * NbtkWidget:stylable:
   *
   * Enable or disable styling of the widget
   */
  pspec = g_param_spec_boolean ("stylable",
                                "Stylable",
                                "Whether the table should be styled",
                                TRUE,
                                NBTK_PARAM_READWRITE);
  g_object_class_install_property (gobject_class,
                                   PROP_STYLABLE,
                                   pspec);

  /**
   * NbtkWidget::style-changed:
   * @actor: the actor that received the signal
   *
   * The ::style-changed signal will be emitted each time the style for the
   * object changes. This includes when any of the properties linked to the
   * style change, including #pseudo-class and #style-class
   */
  actor_signals[STYLE_CHANGED] =
    g_signal_new (I_("style-changed"),
                  G_TYPE_FROM_CLASS (gobject_class),
                  G_SIGNAL_RUN_LAST,
                  G_STRUCT_OFFSET (NbtkWidgetClass, style_changed),
                  NULL, NULL,
                  _nbtk_marshal_VOID__VOID,
                  G_TYPE_NONE, 0);

  /**
   * NbtkWidget::dnd-begin:
   * @actor: the #ClutterActor that received the signal
   * @dragged: #ClutterActor that is being dragged.
   * @icon: #ClutterActor representing the actor being dragged.
   * @x:     x coordinate of the event
   * @y:     y coordinate of the event
   *
   * The ::dnd-begin signal will be emitted each time a child of the container
   * enters into drag and drop state. When the drag and drop state ends,
   * the ::dnd-end signal is issued.
   */
  actor_signals[DND_BEGIN] =
    g_signal_new (I_("dnd-begin"),
                  G_TYPE_FROM_CLASS (gobject_class),
                  G_SIGNAL_RUN_FIRST,
                  G_STRUCT_OFFSET (NbtkWidgetClass, dnd_begin),
                  NULL, NULL,
                  _nbtk_marshal_VOID__OBJECT_OBJECT_INT_INT,
                  G_TYPE_NONE, 4,
		  CLUTTER_TYPE_ACTOR, CLUTTER_TYPE_ACTOR,
		  G_TYPE_INT, G_TYPE_INT);

  /**
   * NbtkWidget::dnd-motion:
   * @actor: #ClutterActor that received the signal
   * @dragged: #ClutterActor that is being dragged.
   * @icon: #ClutterActor representing the actor being dragged.
   * @x:     x coordinate of the event
   * @y:     y coordinate of the event
   *
   * The ::dnd-motion signal will be emitted each time a child of the container
   * changes is position due to dragging.
   */
  actor_signals[DND_MOTION] =
    g_signal_new (I_("dnd-motion"),
                  G_TYPE_FROM_CLASS (gobject_class),
                  G_SIGNAL_RUN_FIRST,
                  G_STRUCT_OFFSET (NbtkWidgetClass, dnd_motion),
                  NULL, NULL,
                  _nbtk_marshal_VOID__OBJECT_OBJECT_INT_INT,
                  G_TYPE_NONE, 4,
		  CLUTTER_TYPE_ACTOR, CLUTTER_TYPE_ACTOR,
		  G_TYPE_INT, G_TYPE_INT);

  /**
   * NbtkWidget::dnd-end:
   * @actor: #ClutterActor that received the signal
   * @dragged: #ClutterActor that is being dragged.
   * @icon: #ClutterActor representing the actor being dragged.
   * @x:     x coordinate of the event
   * @y:     y coordinate of the event
   *
   * The ::dnd-end signal will be emitted each time a child of the container
   * exists a drag and drop state. If the signal is issued due to successful
   * drop, the ::dnd-drop signal will be issued before the ::dnd-end signal.
   */
  actor_signals[DND_END] =
    g_signal_new (I_("dnd-end"),
                  G_TYPE_FROM_CLASS (gobject_class),
                  G_SIGNAL_RUN_FIRST,
                  G_STRUCT_OFFSET (NbtkWidgetClass, dnd_end),
                  NULL, NULL,
                  _nbtk_marshal_VOID__OBJECT_OBJECT_INT_INT,
                  G_TYPE_NONE, 4,
		  CLUTTER_TYPE_ACTOR, CLUTTER_TYPE_ACTOR,
		  G_TYPE_INT, G_TYPE_INT);

  /**
   * NbtkWidget::dnd-dropped:
   * @actor: #ClutterActor that received the signal
   * @dragged: #ClutterActor that is being dragged.
   * @icon: #ClutterActor representing the actor being dragged.
   * @x:     x coordinate of the event
   * @y:     y coordinate of the event
   *
   * The ::dnd-drop signal will be emitted before the ::dnd-end signal if
   * the drag resulted in a successful drop.
   */
  actor_signals[DND_DROPPED] =
    g_signal_new (I_("dnd-dropped"),
                  G_TYPE_FROM_CLASS (gobject_class),
                  G_SIGNAL_RUN_FIRST,
                  G_STRUCT_OFFSET (NbtkWidgetClass, dnd_dropped),
                  NULL, NULL,
                  _nbtk_marshal_VOID__OBJECT_OBJECT_INT_INT,
                  G_TYPE_NONE, 4,
		  CLUTTER_TYPE_ACTOR, CLUTTER_TYPE_ACTOR,
		  G_TYPE_INT, G_TYPE_INT);

  /**
   * NbtkWidget::dnd-enter:
   * @actor: #ClutterActor that received the signal
   * @dragged: #ClutterActor that is being dragged.
   * @icon: #ClutterActor representing the actor being dragged.
   * @x:     x coordinate of the event
   * @y:     y coordinate of the event
   *
   * The ::dnd-enter signal will be emitted each time the dragged child enters
   * the bounding box of a dnd-enabled NbtkWidget.
   */
  actor_signals[DND_ENTER] =
    g_signal_new (I_("dnd-enter"),
                  G_TYPE_FROM_CLASS (gobject_class),
                  G_SIGNAL_RUN_FIRST,
                  G_STRUCT_OFFSET (NbtkWidgetClass, dnd_enter),
                  NULL, NULL,
                  _nbtk_marshal_VOID__OBJECT_OBJECT_INT_INT,
                  G_TYPE_NONE, 4,
		  CLUTTER_TYPE_ACTOR, CLUTTER_TYPE_ACTOR,
		  G_TYPE_INT, G_TYPE_INT);

  /**
   * NbtkWidget::dnd-leave:
   * @actor: #ClutterActor that received the signal
   * @dragged: #ClutterActor that is being dragged.
   * @icon: #ClutterActor representing the actor being dragged.
   * @x:     x coordinate of the event
   * @y:     y coordinate of the event
   *
   * The ::dnd-leave signal will be emitted each time a dragged child of the
   * container leaves the bounding box of a dnd-enabled NbtkWidget.
   */
  actor_signals[DND_LEAVE] =
    g_signal_new (I_("dnd-leave"),
                  G_TYPE_FROM_CLASS (gobject_class),
                  G_SIGNAL_RUN_FIRST,
                  G_STRUCT_OFFSET (NbtkWidgetClass, dnd_leave),
                  NULL, NULL,
                  _nbtk_marshal_VOID__OBJECT_OBJECT_INT_INT,
                  G_TYPE_NONE, 4,
		  CLUTTER_TYPE_ACTOR, CLUTTER_TYPE_ACTOR,
		  G_TYPE_INT, G_TYPE_INT);
}

static NbtkStyle *
nbtk_widget_get_style (NbtkStylable *stylable)
{
  NbtkWidgetPrivate *priv = NBTK_WIDGET (stylable)->priv;

  if (!priv->style)
    priv->style = g_object_ref (nbtk_style_get_default ());

  return priv->style;
}

static void
nbtk_widget_set_style (NbtkStylable *stylable,
                       NbtkStyle    *style)
{
  NbtkWidgetPrivate *priv = NBTK_WIDGET (stylable)->priv;

  if (priv->style)
    g_object_unref (priv->style);

  priv->style = g_object_ref_sink (style);
}

static NbtkStylable*
nbtk_widget_get_container (NbtkStylable *stylable)
{
  ClutterActor *parent;

  g_return_val_if_fail (NBTK_IS_WIDGET (stylable), NULL);

  parent = clutter_actor_get_parent (CLUTTER_ACTOR (stylable));

  if (NBTK_IS_STYLABLE (parent))
    return NBTK_STYLABLE (parent);
  else
    return NULL;
}

static NbtkStylable*
nbtk_widget_get_base_style (NbtkStylable *stylable)
{
  return NULL;
}

static const gchar*
nbtk_widget_get_style_id (NbtkStylable *stylable)
{
  g_return_val_if_fail (NBTK_IS_WIDGET (stylable), NULL);

  return clutter_actor_get_name (CLUTTER_ACTOR (stylable));
}

static const gchar*
nbtk_widget_get_style_type (NbtkStylable *stylable)
{
  return G_OBJECT_TYPE_NAME (stylable);
}

static const gchar*
nbtk_widget_get_style_class (NbtkStylable *stylable)
{
  g_return_val_if_fail (NBTK_IS_WIDGET (stylable), NULL);

  return NBTK_WIDGET (stylable)->priv->style_class;
}

static const gchar*
nbtk_widget_get_pseudo_class (NbtkStylable *stylable)
{
  g_return_val_if_fail (NBTK_IS_WIDGET (stylable), NULL);

  return NBTK_WIDGET (stylable)->priv->pseudo_class;
}

static gboolean
nbtk_widget_get_viewport (NbtkStylable *stylable,
                          gint *x,
                          gint *y,
                          gint *width,
                          gint *height)
{
  g_return_val_if_fail (NBTK_IS_WIDGET (stylable), FALSE);

  *x = 0;
  *y = 0;

  *width = clutter_actor_get_width (CLUTTER_ACTOR (stylable));
  *height = clutter_actor_get_height (CLUTTER_ACTOR (stylable));

  return TRUE;
}

/**
 * nbtk_widget_set_style_class_name:
 * @actor: a #NbtkWidget
 * @pseudo_class: a new pseudo class string
 *
 * Set the style class name
 */
void
nbtk_widget_set_style_class_name (NbtkWidget  *actor,
                                  const gchar *style_class)
{
  NbtkWidgetPrivate *priv = actor->priv;

  g_return_if_fail (NBTK_WIDGET (actor));

  priv = actor->priv;

  if (g_strcmp0 (style_class, priv->style_class))
    {
      g_free (priv->style_class);
      priv->style_class = g_strdup (style_class);

      g_signal_emit (actor, actor_signals[STYLE_CHANGED], 0);

      g_object_notify (G_OBJECT (actor), "style-class");
    }
}


/**
 * nbtk_widget_get_style_class_name:
 * @actor: a #NbtkWidget
 *
 * Get the current style class name
 *
 * Returns: the class name string. The string is owned by the #NbtkWidget and
 * should not be modified or freed.
 */
const gchar*
nbtk_widget_get_style_class_name (NbtkWidget *actor)
{
  g_return_val_if_fail (NBTK_WIDGET (actor), NULL);

  return actor->priv->style_class;
}

/**
 * nbtk_widget_get_style_pseudo_class:
 * @actor: a #NbtkWidget
 *
 * Get the current style pseudo class
 *
 * Returns: the pseudo class string. The string is owned by the #NbtkWidget and
 * should not be modified or freed.
 */
const gchar*
nbtk_widget_get_style_pseudo_class (NbtkWidget *actor)
{
  g_return_val_if_fail (NBTK_WIDGET (actor), NULL);

  return actor->priv->pseudo_class;
}

/**
 * nbtk_widget_set_style_pseudo_class:
 * @actor: a #NbtkWidget
 * @pseudo_class: a new pseudo class string
 *
 * Set the style pseudo class
 */
void
nbtk_widget_set_style_pseudo_class (NbtkWidget  *actor,
                                    const gchar *pseudo_class)
{
  NbtkWidgetPrivate *priv;

  g_return_if_fail (NBTK_WIDGET (actor));

  priv = actor->priv;

  if (g_strcmp0 (pseudo_class, priv->pseudo_class))
    {
      g_free (priv->pseudo_class);
      priv->pseudo_class = g_strdup (pseudo_class);

      g_signal_emit (actor, actor_signals[STYLE_CHANGED], 0);

      g_object_notify (G_OBJECT (actor), "pseudo-class");
    }
}


static void
nbtk_stylable_iface_init (NbtkStylableIface *iface)
{
  static gboolean is_initialized = FALSE;

  if (!is_initialized)
    {
      GParamSpec *pspec;
      ClutterColor color = { 0x00, 0x00, 0x00, 0xff };
      ClutterColor bg_color = { 0xff, 0xff, 0xff, 0x00 };

      pspec = clutter_param_spec_color ("background-color",
                                  "Background Color",
                                  "The background color of an actor",
                                  &bg_color,
                                  G_PARAM_READWRITE);
      nbtk_stylable_iface_install_property (iface, NBTK_TYPE_WIDGET, pspec);

      pspec = clutter_param_spec_color ("color",
                                  "Text Color",
                                  "The color of the text of an actor",
                                  &color,
                                  G_PARAM_READWRITE);
      nbtk_stylable_iface_install_property (iface, NBTK_TYPE_WIDGET, pspec);

      pspec = g_param_spec_string ("background-image",
                                   "Background Image",
                                   "Background image filename",
                                   NULL,
                                   G_PARAM_READWRITE);
      nbtk_stylable_iface_install_property (iface, NBTK_TYPE_WIDGET, pspec);

      pspec = g_param_spec_string ("font-family",
                                   "Font Family",
                                   "Name of the font to use",
                                   "Sans",
                                   G_PARAM_READWRITE);
      nbtk_stylable_iface_install_property (iface, NBTK_TYPE_WIDGET, pspec);

      pspec = g_param_spec_int ("font-size",
                                "Font Size",
                                "Size of the font to use in pixels",
                                0, G_MAXINT, 12,
                                G_PARAM_READWRITE);
      nbtk_stylable_iface_install_property (iface, NBTK_TYPE_WIDGET, pspec);

      pspec = g_param_spec_int ("border-left-width",
                                "Border Left Width",
                                "Left border of the image",
                                0, G_MAXINT, 0,
                                G_PARAM_READWRITE);
      nbtk_stylable_iface_install_property (iface, NBTK_TYPE_WIDGET, pspec);

      pspec = g_param_spec_int ("border-right-width",
                                "Border Right Width",
                                "Right border of the image",
                                0, G_MAXINT, 0,
                                G_PARAM_READWRITE);
      nbtk_stylable_iface_install_property (iface, NBTK_TYPE_WIDGET, pspec);

      pspec = g_param_spec_int ("border-top-width",
                                "Border Top Width",
                                "Top border of the image",
                                0, G_MAXINT, 0,
                                G_PARAM_READWRITE);
      nbtk_stylable_iface_install_property (iface, NBTK_TYPE_WIDGET, pspec);

      pspec = g_param_spec_int ("border-bottom-width",
                                "Border Bottom Width",
                                "Bottom border of the image",
                                0, G_MAXINT, 0,
                                G_PARAM_READWRITE);
      nbtk_stylable_iface_install_property (iface, NBTK_TYPE_WIDGET, pspec);

      pspec = g_param_spec_boxed ("border-image",
                                  "Border image",
                                  "9-slice image to use for drawing borders and background",
                                  NBTK_TYPE_BORDER_IMAGE,
                                  G_PARAM_READWRITE);
      nbtk_stylable_iface_install_property (iface, NBTK_TYPE_WIDGET, pspec);

      iface->get_style = nbtk_widget_get_style;
      iface->set_style = nbtk_widget_set_style;
      iface->get_base_style = nbtk_widget_get_base_style;
      iface->get_container = nbtk_widget_get_container;
      iface->get_style_id = nbtk_widget_get_style_id;
      iface->get_style_type = nbtk_widget_get_style_type;
      iface->get_style_class = nbtk_widget_get_style_class;
      iface->get_pseudo_class = nbtk_widget_get_pseudo_class;
      /* iface->get_attribute = nbtk_widget_get_attribute; */
      iface->get_viewport = nbtk_widget_get_viewport;
    }
}


static void
nbtk_widget_name_notify (NbtkWidget *widget,
                         GParamSpec *pspec,
                         gpointer data)
{
  g_signal_emit (widget, actor_signals[STYLE_CHANGED], 0);
}

static void
nbtk_widget_init (NbtkWidget *actor)
{
  NbtkWidgetPrivate *priv;

  actor->priv = priv = NBTK_WIDGET_GET_PRIVATE (actor);

<<<<<<< HEAD
  /* no padding */
  priv->padding.top = priv->padding.bottom = 0;
  priv->padding.right = priv->padding.left = 0;
  priv->override_css_padding = FALSE;

  /* middle align */
  priv->x_align = priv->y_align = 0.5;

  priv->is_stylable = TRUE;

=======
>>>>>>> 5c3a1b64
  clutter_actor_set_reactive (CLUTTER_ACTOR (actor), TRUE);

  /* connect style changed */
  g_signal_connect (actor, "notify::name", G_CALLBACK (nbtk_widget_name_notify), NULL);

}

/**
<<<<<<< HEAD
 * nbtk_widget_set_padding:
 * @actor: a #NbtkWidget
 * @padding: padding for internal children or %NULL to clear previously set padding.
 *
 * Sets @padding around @actor.
 */
void
nbtk_widget_set_padding (NbtkWidget        *actor,
                         const NbtkPadding *padding)
{
  g_return_if_fail (NBTK_IS_WIDGET (actor));

  actor->priv->override_css_padding = (gboolean) padding;

  if (padding)
    actor->priv->padding = *padding;
  else
    {
      /* Reset back to CSS-provided padding. */
      NbtkPadding *css_padding = NULL;
      nbtk_stylable_get (NBTK_STYLABLE (actor),
                         "padding", &css_padding,
                         NULL);
      if (css_padding)
        {
          actor->priv->padding = *css_padding;
          g_boxed_free (NBTK_TYPE_PADDING, css_padding);
        }
    }

  g_object_notify (G_OBJECT (actor), "padding");

  if (CLUTTER_ACTOR_IS_VISIBLE (actor))
    clutter_actor_queue_relayout (CLUTTER_ACTOR (actor));
}

/**
 * nbtk_widget_get_padding:
 * @actor: a #NbtkWidget
 * @padding: return location for the padding
 *
 * Retrieves the padding aound @actor.
 */
void
nbtk_widget_get_padding (NbtkWidget  *actor,
                         NbtkPadding *padding)
{
  g_return_if_fail (NBTK_IS_WIDGET (actor));
  g_return_if_fail (padding != NULL);

  *padding = actor->priv->padding;
}

/**
 * nbtk_widget_set_alignment:
 * @actor: a #NbtkWidget
 * @x_align: relative alignment on the X axis
 * @y_align: relative alignment on the Y axis
 *
 * Sets the alignment, relative to the @actor's width and height, of
 * the internal children.
 */
void
nbtk_widget_set_alignment (NbtkWidget *actor,
                           gdouble     x_align,
                           gdouble     y_align)
{
  NbtkWidgetPrivate *priv;

  g_return_if_fail (NBTK_IS_WIDGET (actor));

  g_object_freeze_notify (G_OBJECT (actor));

  priv = actor->priv;

  x_align = CLAMP (x_align, 0.0, 1.0);
  y_align = CLAMP (y_align, 0.0, 1.0);

  if (priv->x_align != x_align)
    {
      priv->x_align = x_align;
      g_object_notify (G_OBJECT (actor), "x-align");
    }

  if (priv->y_align != y_align)
    {
      priv->y_align = y_align;
      g_object_notify (G_OBJECT (actor), "y-align");
    }

  if (CLUTTER_ACTOR_IS_VISIBLE (actor))
    clutter_actor_queue_redraw (CLUTTER_ACTOR (actor));

  g_object_thaw_notify (G_OBJECT (actor));
}

/**
 * nbtk_widget_get_alignment:
 * @actor: a #NbtkWidget
 * @x_align: return location for the relative alignment on the X axis,
 *   or %NULL
 * @y_align: return location for the relative alignment on the Y axis,
 *   or %NULL
 *
 * Retrieves the alignment, relative to the @actor's width and height, of
 * the internal children.
 */
void
nbtk_widget_get_alignment (NbtkWidget *actor,
                           gdouble    *x_align,
                           gdouble    *y_align)
{
  NbtkWidgetPrivate *priv;

  g_return_if_fail (NBTK_IS_WIDGET (actor));

  priv = actor->priv;

  if (x_align)
    *x_align = priv->x_align;

  if (y_align)
    *y_align = priv->y_align;
}

/**
=======
>>>>>>> 5c3a1b64
 * nbtk_widget_get_dnd_threshold:
 * @actor: a #NbtkWidget
 *
 * Returns: the current threshold.
 * Retrieves the drag and drop threshold.
 */
guint
nbtk_widget_get_dnd_threshold (NbtkWidget *actor)
{
  g_return_val_if_fail (NBTK_IS_WIDGET (actor), 0);

  return actor->priv->dnd_threshold;
}

/**
 * nbtk_widget_set_dnd_threshold:
 * @actor: a #NbtkWidget
 * @threshold: the threshold.
 *
 * Sets the drag and drop threshold.
 */
void
nbtk_widget_set_dnd_threshold (NbtkWidget *actor, guint threshold)
{
  NbtkWidgetPrivate *priv;

  g_return_if_fail (NBTK_IS_WIDGET (actor));

  priv = actor->priv;

  if (priv->dnd_threshold != threshold)
    {
      priv->dnd_threshold = threshold;

      g_object_notify (G_OBJECT (actor), "dnd-threshold");
    }
}

static void
nbtk_widget_dnd_last_dest_weak_cb (gpointer data, GObject *last_dest)
{
  NbtkWidgetPrivate *priv = NBTK_WIDGET (data)->priv;

  priv->dnd_last_dest = NULL;
  priv->dnd_last_dest_data = NULL;
}

static gboolean
nbtk_widget_dnd_enter_event_cb (ClutterActor *actor,
				ClutterCrossingEvent *event,
				gpointer data)
{
  ClutterActor *dest = event->source;
  NbtkWidgetPrivate *priv = NBTK_WIDGET (data)->priv;

  while (dest && (!NBTK_IS_WIDGET (dest) ||
		  !NBTK_WIDGET (dest)->priv->dnd_threshold))
    dest = clutter_actor_get_parent (dest);

  if (dest && NBTK_IS_WIDGET (dest) && NBTK_WIDGET (dest)->priv->dnd_threshold)
    {
      if (dest != priv->dnd_last_dest)
	{
	  if (priv->dnd_last_dest)
	    {
	      g_object_ref (priv->dnd_last_dest);

	      g_signal_emit (priv->dnd_last_dest, actor_signals[DND_LEAVE], 0,
			     priv->dnd_dragged,
			     priv->dnd_clone, event->x, event->y);

	      g_object_unref (priv->dnd_last_dest);
	    }

	  g_object_ref (dest);

	  g_signal_emit (dest, actor_signals[DND_ENTER], 0,
			 priv->dnd_dragged,
			 priv->dnd_clone, event->x, event->y);

	  g_object_unref (dest);

          if (priv->dnd_last_dest)
            g_object_weak_unref (G_OBJECT (priv->dnd_last_dest),
                                 nbtk_widget_dnd_last_dest_weak_cb,
                                 priv->dnd_last_dest_data);

	  priv->dnd_last_dest = dest;
          priv->dnd_last_dest_data = data;

          g_object_weak_ref (G_OBJECT (dest),
                             nbtk_widget_dnd_last_dest_weak_cb, data);
	}
    }
  else if (priv->dnd_last_dest)
    {
      g_object_ref (priv->dnd_last_dest);

      g_signal_emit (priv->dnd_last_dest, actor_signals[DND_LEAVE], 0,
		     priv->dnd_dragged,
		     priv->dnd_clone, event->x, event->y);

      g_object_weak_unref (G_OBJECT (priv->dnd_last_dest),
                           nbtk_widget_dnd_last_dest_weak_cb,
                           priv->dnd_last_dest_data);

      g_object_unref (priv->dnd_last_dest);

      priv->dnd_last_dest = NULL;
      priv->dnd_last_dest_data = NULL;
    }

  return TRUE;
}

static gboolean
nbtk_widget_child_dnd_motion_cb (ClutterActor *child,
				 ClutterEvent *event,
				 gpointer      data);

static gboolean
nbtk_widget_child_dnd_release_cb (ClutterActor *child,
				  ClutterEvent *event,
				  gpointer      data)
{
  NbtkWidget *widget = data;
  NbtkWidgetPrivate *priv;
  gboolean retval = FALSE;

  if (event->type != CLUTTER_BUTTON_RELEASE || event->button.button != 1)
    return FALSE;

  priv = NBTK_WIDGET (widget)->priv;

  if (priv->dnd_motion)
    {
      ClutterActor *dest;
      ClutterStage *stage;
      ClutterActor *clone;

      gint x = event->motion.x;
      gint y = event->motion.y;

      clone = priv->dnd_clone;

      /*
       * Hide the clone, so it does not interfer with picking.
       */
      clutter_actor_hide (clone);

      stage = CLUTTER_STAGE (clutter_actor_get_stage (child));

      dest = clutter_stage_get_actor_at_pos (stage, x, y);

      g_object_ref (child);
      /* We do not need reference on the clone, as we already have one.*/

      if (dest)
	{
	  /*
	   * If the target is not NbtkWidget, or the widget does not have dnd
	   * enabled, we try to propagate the signal down the ancestry chain.
	   */
	  if (!NBTK_IS_WIDGET (dest) ||
	      !NBTK_WIDGET (dest)->priv->dnd_threshold)
	    {
	      dest = clutter_actor_get_parent (dest);

	      while (dest && (!NBTK_IS_WIDGET (dest) ||
			      !NBTK_WIDGET (dest)->priv->dnd_threshold))
		dest = clutter_actor_get_parent (dest);
	    }

	  if (dest)
	    {
	      g_object_ref (dest);

	      g_signal_emit (dest, actor_signals[DND_DROPPED], 0, child, clone,
			     x, y);

	      g_object_unref (dest);
	    }
	}

      if (priv->dnd_enter_cb_id)
	{
	  g_signal_handler_disconnect (priv->dnd_dragged,
				       priv->dnd_enter_cb_id);
	  priv->dnd_enter_cb_id = 0;
	}

      if (priv->dnd_last_dest)
        {
          g_object_ref (priv->dnd_last_dest);

          g_signal_emit (priv->dnd_last_dest, actor_signals[DND_LEAVE], 0,
                         priv->dnd_dragged,
                         priv->dnd_clone, event->button.x, event->button.y);

          g_object_weak_unref (G_OBJECT (priv->dnd_last_dest),
                               nbtk_widget_dnd_last_dest_weak_cb,
                               priv->dnd_last_dest_data);

          g_object_unref (priv->dnd_last_dest);

          priv->dnd_last_dest = NULL;
          priv->dnd_last_dest_data = NULL;
        }

      g_signal_emit (widget, actor_signals[DND_END], 0,
		     child, clone, x, y);


      g_object_unref (child);
      g_object_unref (clone); /* The extra ref we got when we created it. */

      if (priv->dnd_clone)
	{
          ClutterActor *parent = clutter_actor_get_parent (clone);

          priv->dnd_clone = NULL;

          if (parent)
            {
              if (CLUTTER_IS_CONTAINER (parent))
                clutter_container_remove_actor (CLUTTER_CONTAINER (parent),
                                                clone);
              else
                clutter_actor_unparent (clone);
            }
        }

      retval = TRUE;
    }

  if (priv->dnd_grab)
    clutter_ungrab_pointer ();

  priv->dnd_motion = FALSE;
  priv->dnd_grab = FALSE;

  g_signal_handlers_disconnect_by_func (child,
                                        nbtk_widget_child_dnd_motion_cb,
                                        data);

  if (priv->dnd_dragged)
    {
      ClutterActor *dragged = priv->dnd_dragged;

      priv->dnd_dragged = NULL;
      g_object_unref (dragged);
    }

  g_object_unref (widget);

  return retval;
}

static gboolean
nbtk_widget_child_dnd_motion_cb (ClutterActor *child,
				 ClutterEvent *event,
				 gpointer      data)
{
  NbtkWidget *widget = data;
  NbtkWidgetPrivate *priv = NBTK_WIDGET (widget)->priv;
  gint x = event->motion.x;
  gint y = event->motion.y;
  gint dx = x - priv->dnd_x;
  gint dy = y - priv->dnd_y;
  guint threshold = priv->dnd_threshold;
  ClutterStage *stage;

  if (dx < threshold && dy < threshold)
    return FALSE;

  stage = CLUTTER_STAGE (clutter_actor_get_stage (CLUTTER_ACTOR (widget)));

  if (!priv->dnd_motion)
    {
      ClutterActor *clone;
      gdouble scale_x, scale_y;
      guint child_w, child_h;

      if (priv->dnd_last_dest)
        {
          g_warning ("There should be no last destination set at this point\n");

          g_object_weak_unref (G_OBJECT (priv->dnd_last_dest),
                               nbtk_widget_dnd_last_dest_weak_cb,
                               priv->dnd_last_dest_data);
        }

      priv->dnd_last_dest = CLUTTER_ACTOR (widget);
      priv->dnd_last_dest_data = data;

      g_object_weak_ref (G_OBJECT (priv->dnd_last_dest),
                         nbtk_widget_dnd_last_dest_weak_cb, data);

      if (priv->dnd_icon)
	{
	  clone = priv->dnd_icon;
	}
      else
	{
	  clone = clutter_clone_new (child);

	  clutter_actor_get_scale (child, &scale_x, &scale_y);
	  clutter_actor_set_scale (clone, scale_x, scale_y);

	  clutter_actor_get_size  (child, &child_w, &child_h);
	  clutter_actor_set_size  (clone, child_w, child_h);
	}

      g_signal_connect (child, "button-release-event",
			G_CALLBACK (nbtk_widget_child_dnd_release_cb), widget);

      priv->dnd_clone = clone;

      clutter_actor_set_position (clone, x, y);

      clutter_container_add_actor (CLUTTER_CONTAINER (stage), clone);
      g_object_ref (clone);

      clutter_actor_show (clone);

      g_object_ref (widget);

      g_signal_emit (widget, actor_signals[DND_BEGIN], 0, child, clone, x, y);

      g_object_unref (widget);

      priv->dnd_motion = TRUE;
    }
  else
    {
      clutter_actor_move_by (priv->dnd_clone, dx, dy);
      clutter_actor_queue_redraw (priv->dnd_clone);
    }

  g_object_ref (widget);

  g_signal_emit (widget, actor_signals[DND_MOTION], 0,
		 child, priv->dnd_clone, x, y);

  g_object_unref (widget);

  priv->dnd_x = x;
  priv->dnd_y = y;

  return TRUE;
}

static gboolean
nbtk_widget_child_dnd_press_cb (ClutterActor *child,
				ClutterEvent *event,
				gpointer      data)
{
  NbtkWidget *widget = data;
  NbtkWidgetPrivate *priv = NBTK_WIDGET (widget)->priv;
  guint threshold = priv->dnd_threshold;

  if (!threshold || event->button.button != 1 || event->button.click_count > 1)
    return FALSE;

  g_object_ref (data);

  priv->dnd_x = event->button.x;
  priv->dnd_y = event->button.y;

  priv->dnd_motion = FALSE;
  priv->dnd_grab = TRUE;

  priv->dnd_dragged = g_object_ref (child);

  clutter_grab_pointer (child);

  g_signal_connect (child, "motion-event",
                    G_CALLBACK (nbtk_widget_child_dnd_motion_cb), data);

  priv->dnd_enter_cb_id =
    g_signal_connect (child, "enter-event",
		      G_CALLBACK (nbtk_widget_dnd_enter_event_cb), data);

  return TRUE;
}

ClutterActor *
_nbtk_widget_get_dnd_clone (NbtkWidget *widget)
{
  NbtkWidgetPrivate *priv = NBTK_WIDGET (widget)->priv;

  return priv->dnd_clone;
}


/**
 * nbtk_widget_setup_child_dnd:
 * @actor: a #NbtkWidget
 * @child: a #ClutterActor
 *
 * Sets up child for drag and drop; this function is intended
 * for use by NbtkWidget subclasses that wish to support DND.
 */
void
nbtk_widget_setup_child_dnd (NbtkWidget *actor, ClutterActor *child)
{
  NbtkWidgetChild *meta;

  meta = NBTK_WIDGET_CHILD (
	clutter_container_get_child_meta (CLUTTER_CONTAINER (actor), child));

  if (!meta || meta->dnd_disabled)
    return;

  g_signal_connect (child, "button-press-event",
		    G_CALLBACK (nbtk_widget_child_dnd_press_cb), actor);
}

/**
 * nbtk_widget_undo_child_dnd:
 * @actor: a #NbtkWidget
 * @child: a #ClutterActor
 *
 * Removes the DND machinery from the child; this function is intended
 * for use by NbtkWidget subclasses that wish to support DND.
 */
void
nbtk_widget_undo_child_dnd (NbtkWidget *actor, ClutterActor *child)
{
  g_signal_handlers_disconnect_by_func (child,
                                        nbtk_widget_child_dnd_press_cb,
                                        actor);
  g_signal_handlers_disconnect_by_func (child,
                                        nbtk_widget_child_dnd_release_cb,
                                        actor);
}

static NbtkBorderImage *
nbtk_border_image_copy (const NbtkBorderImage *border_image)
{
  NbtkBorderImage *copy;

  g_return_val_if_fail (border_image != NULL, NULL);

  copy = g_slice_new (NbtkBorderImage);
  *copy = *border_image;

  return copy;
}

static void
nbtk_border_image_free (NbtkBorderImage *border_image)
{
  if (G_LIKELY (border_image))
    g_slice_free (NbtkBorderImage, border_image);
}

GType
nbtk_border_image_get_type (void)
{
  static GType our_type = 0;

  if (G_UNLIKELY (our_type == 0))
    our_type =
      g_boxed_type_register_static (I_("NbtkBorderImage"),
                                    (GBoxedCopyFunc) nbtk_border_image_copy,
                                    (GBoxedFreeFunc) nbtk_border_image_free);

  return our_type;
}

ClutterActor *
nbtk_widget_get_background (NbtkWidget *actor)
{
  NbtkWidgetPrivate *priv = NBTK_WIDGET (actor)->priv;
  return priv->bg_image;
}

void
nbtk_widget_get_border (NbtkWidget *actor,
                        NbtkPadding *border)
{
  gint border_top, border_bottom;
  gint border_left, border_right;

  g_return_if_fail (NBTK_IS_WIDGET (actor));
  g_return_if_fail (border != NULL);

  border_top = border_bottom = border_left = border_right = 0;
  nbtk_stylable_get (NBTK_STYLABLE (actor),
                    "border-top-width", &border_top,
                    "border-bottom-width", &border_bottom,
                    "border-right-width", &border_right,
                    "border-left-width", &border_left,
                    NULL);

<<<<<<< HEAD
ClutterActor *
nbtk_widget_get_border_image (NbtkWidget *actor)
{
  NbtkWidgetPrivate *priv = NBTK_WIDGET (actor)->priv;
  return priv->border_image;
}

ClutterActor *
nbtk_widget_get_background_image (NbtkWidget *actor)
{
  NbtkWidgetPrivate *priv = NBTK_WIDGET (actor)->priv;
  return priv->background_image;
=======
  border->top    = CLUTTER_UNITS_FROM_DEVICE (border_top);
  border->right  = CLUTTER_UNITS_FROM_DEVICE (border_right);
  border->bottom = CLUTTER_UNITS_FROM_DEVICE (border_bottom);
  border->left   = CLUTTER_UNITS_FROM_DEVICE (border_left);
>>>>>>> 5c3a1b64
}<|MERGE_RESOLUTION|>--- conflicted
+++ resolved
@@ -45,14 +45,6 @@
 struct _NbtkWidgetPrivate
 {
   NbtkPadding border;
-<<<<<<< HEAD
-  NbtkPadding padding;
-  gboolean override_css_padding;
-
-  gfloat x_align;
-  gfloat y_align;
-=======
->>>>>>> 5c3a1b64
 
   NbtkStyle *style;
   gchar *pseudo_class;
@@ -215,7 +207,6 @@
 static guint actor_signals[LAST_SIGNAL] = { 0, };
 
 static void nbtk_stylable_iface_init (NbtkStylableIface *iface);
-static void nbtk_container_iface_init (ClutterContainerIface *iface);
 
 
 G_DEFINE_ABSTRACT_TYPE_WITH_CODE (NbtkWidget, nbtk_widget, CLUTTER_TYPE_ACTOR,
@@ -234,21 +225,6 @@
 
   switch (prop_id)
     {
-<<<<<<< HEAD
-    case PROP_PADDING:
-      nbtk_widget_set_padding (actor, g_value_get_boxed (value));
-      break;
-
-    case PROP_X_ALIGN:
-      actor->priv->x_align = g_value_get_double (value);
-      break;
-
-    case PROP_Y_ALIGN:
-      actor->priv->y_align = g_value_get_double (value);
-      break;
-
-=======
->>>>>>> 5c3a1b64
     case PROP_STYLE:
       nbtk_stylable_set_style (NBTK_STYLABLE (actor),
                                g_value_get_object (value));
@@ -296,26 +272,6 @@
 
   switch (prop_id)
     {
-<<<<<<< HEAD
-    case PROP_PADDING:
-      {
-        NbtkPadding padding = { 0, };
-
-        nbtk_widget_get_padding (actor, &padding);
-        g_value_set_boxed (value, &padding);
-      }
-      break;
-
-    case PROP_X_ALIGN:
-      g_value_set_double (value, priv->x_align);
-      break;
-
-    case PROP_Y_ALIGN:
-      g_value_set_double (value, priv->y_align);
-      break;
-
-=======
->>>>>>> 5c3a1b64
     case PROP_STYLE:
       g_value_set_object (value, priv->style);
       break;
@@ -358,17 +314,7 @@
       priv->style = NULL;
     }
 
-<<<<<<< HEAD
-  if (priv->child)
-    {
-      clutter_actor_unparent (priv->child);
-      priv->child = NULL;
-    }
-
   if (priv->border_image)
-=======
-  if (priv->bg_image)
->>>>>>> 5c3a1b64
     {
       clutter_actor_unparent (priv->border_image);
       priv->border_image = NULL;
@@ -509,59 +455,6 @@
                               &frame_box,
                               origin_changed);
     }
-<<<<<<< HEAD
-
-  if (priv->child)
-    {
-      ClutterUnit available_width, available_height;
-      ClutterUnit child_width, child_height;
-      ClutterActorBox child_box = { 0, };
-      gdouble x_align, y_align;
-
-      nbtk_widget_get_alignment (NBTK_WIDGET (actor), &x_align, &y_align);
-
-      available_width  = box->x2 - box->x1
-                       - priv->padding.left - priv->padding.right
-                       - priv->border.left - priv->border.right;
-      available_height = box->y2 - box->y1
-                       - priv->padding.top - priv->padding.bottom
-                       - priv->border.top - priv->border.bottom;
-
-      if (available_width < 0)
-        available_width = 0;
-
-      if (available_height < 0)
-        available_height = 0;
-
-      clutter_actor_get_preferred_size (priv->child,
-                                        NULL, NULL,
-                                        &child_width,
-                                        &child_height);
-
-      if (child_width > available_width)
-        child_width = available_width;
-
-      if (child_height > available_height)
-        child_height = available_height;
-
-      /* align the co-ordinates to device units to prevent allocation on sub-pixels */
-      child_box.x1 = ((available_width - child_width) * x_align)
-                   + priv->padding.left
-                   + priv->border.left;
-      child_box.y1 = ((available_height - child_height) * y_align)
-                   + priv->padding.top
-                   + priv->border.top;
-
-      child_box.x1 = CLUTTER_UNITS_FROM_DEVICE (CLUTTER_UNITS_TO_DEVICE (child_box.x1));
-      child_box.y1 = CLUTTER_UNITS_FROM_DEVICE (CLUTTER_UNITS_TO_DEVICE (child_box.y1));
-
-      child_box.x2 = child_box.x1 + child_width;
-      child_box.y2 = child_box.y1 + child_height;
-
-      clutter_actor_allocate (priv->child, &child_box, origin_changed);
-    }
-=======
->>>>>>> 5c3a1b64
 }
 
 static void
@@ -605,84 +498,12 @@
   NbtkWidgetPrivate *priv = NBTK_WIDGET (self)->priv;
   NbtkWidgetClass *klass = NBTK_WIDGET_GET_CLASS (self);
 
-<<<<<<< HEAD
-  NBTK_WIDGET_CLASS (G_OBJECT_GET_CLASS (self))->
-    draw_background (NBTK_WIDGET (self), priv->border_image, priv->bg_color);
+  klass->draw_background (NBTK_WIDGET (self),
+                          priv->border_image,
+                          priv->bg_color);
 
   if (priv->background_image)
     clutter_actor_paint (priv->background_image);
-
-  if (priv->child && CLUTTER_ACTOR_IS_VISIBLE (priv->child))
-    clutter_actor_paint (priv->child);
-}
-
-static void
-nbtk_widget_get_preferred_width (ClutterActor *actor,
-                                 ClutterUnit   for_height,
-                                 ClutterUnit  *min_width_p,
-                                 ClutterUnit  *natural_width_p)
-{
-  NbtkWidgetPrivate *priv = NBTK_WIDGET (actor)->priv;
-  ClutterUnit min_width, natural_width;
-
-  min_width = 0;
-  natural_width = priv->padding.left + priv->padding.right
-                + priv->border.left + priv->border.right;
-
-  if (priv->child)
-    {
-      ClutterUnit child_min, child_natural;
-
-      clutter_actor_get_preferred_width (priv->child, for_height,
-                                         &child_min,
-                                         &child_natural);
-
-      min_width += child_min;
-      natural_width += child_natural;
-    }
-
-  if (min_width_p)
-    *min_width_p = min_width;
-
-  if (natural_width_p)
-    *natural_width_p = natural_width;
-}
-
-static void
-nbtk_widget_get_preferred_height (ClutterActor *actor,
-                                  ClutterUnit   for_width,
-                                  ClutterUnit  *min_height_p,
-                                  ClutterUnit  *natural_height_p)
-{
-  NbtkWidgetPrivate *priv = NBTK_WIDGET (actor)->priv;
-  ClutterUnit min_height, natural_height;
-
-  min_height = 0;
-  natural_height = priv->padding.top + priv->padding.bottom
-                 + priv->border.top + priv->border.bottom;
-
-  if (priv->child)
-    {
-      ClutterUnit child_min, child_natural;
-
-      clutter_actor_get_preferred_height (priv->child, for_width,
-                                          &child_min,
-                                          &child_natural);
-
-      min_height += child_min;
-      natural_height += child_natural;
-    }
-
-  if (min_height_p)
-    *min_height_p = min_height;
-
-  if (natural_height_p)
-    *natural_height_p = natural_height;
-=======
-  klass->draw_background (NBTK_WIDGET (self),
-                          priv->bg_image,
-                          priv->bg_color);
->>>>>>> 5c3a1b64
 }
 
 static void
@@ -779,21 +600,14 @@
                                                border_right,
                                                border_bottom,
                                                border_left);
-<<<<<<< HEAD
       clutter_actor_set_parent (CLUTTER_ACTOR (priv->border_image),
                                                CLUTTER_ACTOR (self));
-=======
-      clutter_actor_set_parent (CLUTTER_ACTOR (priv->bg_image),
-                                CLUTTER_ACTOR (self));
-
->>>>>>> 5c3a1b64
       g_boxed_free (NBTK_TYPE_BORDER_IMAGE, border_image);
     }
   if (bg_file)
     {
       texture = nbtk_texture_cache_get_texture (texture_cache,
                                                 bg_file,
-<<<<<<< HEAD
                                                 TRUE);
       priv->background_image = texture;
 
@@ -806,16 +620,6 @@
           clutter_actor_set_parent (CLUTTER_ACTOR (priv->background_image),
                                     CLUTTER_ACTOR (self));
         }
-=======
-                                                FALSE);
-      priv->bg_image = nbtk_texture_frame_new (CLUTTER_TEXTURE (texture),
-                                               border_top,
-                                               border_right,
-                                               border_bottom,
-                                               border_left);
-      clutter_actor_set_parent (CLUTTER_ACTOR (priv->bg_image),
-                                CLUTTER_ACTOR (self));
->>>>>>> 5c3a1b64
       g_free (bg_file);
     }
 
@@ -1392,20 +1196,8 @@
   NbtkWidgetPrivate *priv;
 
   actor->priv = priv = NBTK_WIDGET_GET_PRIVATE (actor);
-
-<<<<<<< HEAD
-  /* no padding */
-  priv->padding.top = priv->padding.bottom = 0;
-  priv->padding.right = priv->padding.left = 0;
-  priv->override_css_padding = FALSE;
-
-  /* middle align */
-  priv->x_align = priv->y_align = 0.5;
-
   priv->is_stylable = TRUE;
 
-=======
->>>>>>> 5c3a1b64
   clutter_actor_set_reactive (CLUTTER_ACTOR (actor), TRUE);
 
   /* connect style changed */
@@ -1414,135 +1206,6 @@
 }
 
 /**
-<<<<<<< HEAD
- * nbtk_widget_set_padding:
- * @actor: a #NbtkWidget
- * @padding: padding for internal children or %NULL to clear previously set padding.
- *
- * Sets @padding around @actor.
- */
-void
-nbtk_widget_set_padding (NbtkWidget        *actor,
-                         const NbtkPadding *padding)
-{
-  g_return_if_fail (NBTK_IS_WIDGET (actor));
-
-  actor->priv->override_css_padding = (gboolean) padding;
-
-  if (padding)
-    actor->priv->padding = *padding;
-  else
-    {
-      /* Reset back to CSS-provided padding. */
-      NbtkPadding *css_padding = NULL;
-      nbtk_stylable_get (NBTK_STYLABLE (actor),
-                         "padding", &css_padding,
-                         NULL);
-      if (css_padding)
-        {
-          actor->priv->padding = *css_padding;
-          g_boxed_free (NBTK_TYPE_PADDING, css_padding);
-        }
-    }
-
-  g_object_notify (G_OBJECT (actor), "padding");
-
-  if (CLUTTER_ACTOR_IS_VISIBLE (actor))
-    clutter_actor_queue_relayout (CLUTTER_ACTOR (actor));
-}
-
-/**
- * nbtk_widget_get_padding:
- * @actor: a #NbtkWidget
- * @padding: return location for the padding
- *
- * Retrieves the padding aound @actor.
- */
-void
-nbtk_widget_get_padding (NbtkWidget  *actor,
-                         NbtkPadding *padding)
-{
-  g_return_if_fail (NBTK_IS_WIDGET (actor));
-  g_return_if_fail (padding != NULL);
-
-  *padding = actor->priv->padding;
-}
-
-/**
- * nbtk_widget_set_alignment:
- * @actor: a #NbtkWidget
- * @x_align: relative alignment on the X axis
- * @y_align: relative alignment on the Y axis
- *
- * Sets the alignment, relative to the @actor's width and height, of
- * the internal children.
- */
-void
-nbtk_widget_set_alignment (NbtkWidget *actor,
-                           gdouble     x_align,
-                           gdouble     y_align)
-{
-  NbtkWidgetPrivate *priv;
-
-  g_return_if_fail (NBTK_IS_WIDGET (actor));
-
-  g_object_freeze_notify (G_OBJECT (actor));
-
-  priv = actor->priv;
-
-  x_align = CLAMP (x_align, 0.0, 1.0);
-  y_align = CLAMP (y_align, 0.0, 1.0);
-
-  if (priv->x_align != x_align)
-    {
-      priv->x_align = x_align;
-      g_object_notify (G_OBJECT (actor), "x-align");
-    }
-
-  if (priv->y_align != y_align)
-    {
-      priv->y_align = y_align;
-      g_object_notify (G_OBJECT (actor), "y-align");
-    }
-
-  if (CLUTTER_ACTOR_IS_VISIBLE (actor))
-    clutter_actor_queue_redraw (CLUTTER_ACTOR (actor));
-
-  g_object_thaw_notify (G_OBJECT (actor));
-}
-
-/**
- * nbtk_widget_get_alignment:
- * @actor: a #NbtkWidget
- * @x_align: return location for the relative alignment on the X axis,
- *   or %NULL
- * @y_align: return location for the relative alignment on the Y axis,
- *   or %NULL
- *
- * Retrieves the alignment, relative to the @actor's width and height, of
- * the internal children.
- */
-void
-nbtk_widget_get_alignment (NbtkWidget *actor,
-                           gdouble    *x_align,
-                           gdouble    *y_align)
-{
-  NbtkWidgetPrivate *priv;
-
-  g_return_if_fail (NBTK_IS_WIDGET (actor));
-
-  priv = actor->priv;
-
-  if (x_align)
-    *x_align = priv->x_align;
-
-  if (y_align)
-    *y_align = priv->y_align;
-}
-
-/**
-=======
->>>>>>> 5c3a1b64
  * nbtk_widget_get_dnd_threshold:
  * @actor: a #NbtkWidget
  *
@@ -2014,13 +1677,6 @@
   return our_type;
 }
 
-ClutterActor *
-nbtk_widget_get_background (NbtkWidget *actor)
-{
-  NbtkWidgetPrivate *priv = NBTK_WIDGET (actor)->priv;
-  return priv->bg_image;
-}
-
 void
 nbtk_widget_get_border (NbtkWidget *actor,
                         NbtkPadding *border)
@@ -2039,23 +1695,22 @@
                     "border-left-width", &border_left,
                     NULL);
 
-<<<<<<< HEAD
-ClutterActor *
-nbtk_widget_get_border_image (NbtkWidget *actor)
-{
-  NbtkWidgetPrivate *priv = NBTK_WIDGET (actor)->priv;
-  return priv->border_image;
-}
-
-ClutterActor *
-nbtk_widget_get_background_image (NbtkWidget *actor)
-{
-  NbtkWidgetPrivate *priv = NBTK_WIDGET (actor)->priv;
-  return priv->background_image;
-=======
   border->top    = CLUTTER_UNITS_FROM_DEVICE (border_top);
   border->right  = CLUTTER_UNITS_FROM_DEVICE (border_right);
   border->bottom = CLUTTER_UNITS_FROM_DEVICE (border_bottom);
   border->left   = CLUTTER_UNITS_FROM_DEVICE (border_left);
->>>>>>> 5c3a1b64
+}
+
+ClutterActor *
+nbtk_widget_get_border_image (NbtkWidget *actor)
+{
+  NbtkWidgetPrivate *priv = NBTK_WIDGET (actor)->priv;
+  return priv->border_image;
+}
+
+ClutterActor *
+nbtk_widget_get_background_image (NbtkWidget *actor)
+{
+  NbtkWidgetPrivate *priv = NBTK_WIDGET (actor)->priv;
+  return priv->background_image;
 }