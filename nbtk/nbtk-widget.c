/* nbtk-widget.c: Base class for Nbtk actors
 *
 * Copyright (C) 2007 OpenedHand
 * Copyright (C) 2008 Intel Corporation
 *
 * This library is free software; you can redistribute it and/or
 * modify it under the terms of the GNU Lesser General Public
 * License as published by the Free Software Foundation; either
 * version 2 of the License, or (at your option) any later version.
 *
 * This library is distributed in the hope that it will be useful,
 * but WITHOUT ANY WARRANTY; without even the implied warranty of
 * MERCHANTABILITY or FITNESS FOR A PARTICULAR PURPOSE.  See the GNU
 * Lesser General Public License for more details.
 *
 * You should have received a copy of the GNU Lesser General Public
 * License along with this library; if not, write to the
 * Free Software Foundation, Inc., 59 Temple Place - Suite 330,
 * Boston, MA 02111-1307, USA.
 *
 * Written by: Emmanuele Bassi <ebassi@openedhand.com>
 *             Thomas Wood <thomas@linux.intel.com>
 */

#ifdef HAVE_CONFIG_H
#include "config.h"
#endif

#include <stdlib.h>
#include <string.h>

#include <clutter/clutter.h>

#include "nbtk-widget.h"

#include "nbtk-marshal.h"
#include "nbtk-private.h"
#include "nbtk-stylable.h"
#include "nbtk-texture-cache.h"
#include "nbtk-texture-frame.h"

/*
 * Forward declaration for sake of NbtkWidgetChild
 */
struct _NbtkWidgetPrivate
{
  ClutterActor *child;

  NbtkPadding border;
  NbtkPadding padding;
  gboolean override_css_padding;

  ClutterFixed x_align;
  ClutterFixed y_align;

  NbtkStyle *style;
  gchar *pseudo_class;
  gchar *style_class;

  ClutterActor *bg_image;
  ClutterColor *bg_color;

  ClutterActor *dnd_last_dest;
  ClutterActor *dnd_clone;
  ClutterActor *dnd_dragged;
  ClutterActor *dnd_icon;

  guint dnd_threshold;
  gint  dnd_x;
  gint  dnd_y;

  guint dnd_enter_cb_id;

  gboolean dnd_motion : 1;
  gboolean dnd_grab   : 1;
};

/*
 * ClutterChildMeta Implementation
 */

enum {
  CHILD_PROP_0,

  CHILD_PROP_DND_DISABLED,
};

G_DEFINE_TYPE (NbtkWidgetChild, nbtk_widget_child, CLUTTER_TYPE_CHILD_META);

static void
widget_child_set_property (GObject      *gobject,
			   guint         prop_id,
			   const GValue *value,
			   GParamSpec   *pspec)
{
  NbtkWidgetChild *meta = NBTK_WIDGET_CHILD (gobject);

  switch (prop_id)
    {
    case CHILD_PROP_DND_DISABLED:
      {
	gboolean was = meta->dnd_disabled;
	meta->dnd_disabled = g_value_get_boolean (value);

	if (was != meta->dnd_disabled)
	  {
	    ClutterActor *child = CLUTTER_CHILD_META(gobject)->actor;
	    NbtkWidget   *widget =
	                NBTK_WIDGET (CLUTTER_CHILD_META(gobject)->container);

	    if (was)
	      {
		if (widget->priv->dnd_threshold > 0)
		nbtk_widget_setup_child_dnd (widget, child);
	      }
	    else
	      {
		nbtk_widget_undo_child_dnd (widget, child);
	      }
	  }
      }

      break;

    default:
      G_OBJECT_WARN_INVALID_PROPERTY_ID (gobject, prop_id, pspec);
      break;
    }
}

static void
widget_child_get_property (GObject    *gobject,
                          guint       prop_id,
                          GValue     *value,
                          GParamSpec *pspec)
{
  NbtkWidgetChild *child = NBTK_WIDGET_CHILD (gobject);

  switch (prop_id)
    {
    case CHILD_PROP_DND_DISABLED:
      g_value_set_boolean (value, child->dnd_disabled);
      break;

    default:
      G_OBJECT_WARN_INVALID_PROPERTY_ID (gobject, prop_id, pspec);
      break;
    }
}

static void
nbtk_widget_child_class_init (NbtkWidgetChildClass *klass)
{
  GObjectClass *gobject_class = G_OBJECT_CLASS (klass);
  GParamSpec *pspec;

  gobject_class->set_property = widget_child_set_property;
  gobject_class->get_property = widget_child_get_property;

  pspec = g_param_spec_boolean ("dnd-disabled",
                                "DND is disabled",
                                "Indicates that this actor cannot participate "
                                "in drag and drop.",
                                FALSE,
                                NBTK_PARAM_READWRITE);

  g_object_class_install_property (gobject_class, CHILD_PROP_DND_DISABLED,
				   pspec);
}

static void
nbtk_widget_child_init (NbtkWidgetChild *self)
{
}

/**
 * SECTION:nbtk-widget
 * @short_description: Base class for stylable actors
 *
 * #NbtkWidget is a simple abstract class on top of #ClutterActor. It
 * provides basic themeing properties, support for padding and alignment.
 *
 * Actors in the Nbtk library should subclass #NbtkWidget if they plan
 * to obey to a certain #NbtkStyle or if they implement #ClutterContainer
 * and want to offer basic layout capabilities.
 */

enum
{
  PROP_0,

  PROP_STYLE,
  PROP_PADDING,
  PROP_X_ALIGN,
  PROP_Y_ALIGN,
  PROP_PSEUDO_CLASS,
  PROP_STYLE_CLASS,
  PROP_DND_THRESHOLD,
  PROP_DND_ICON,
};

enum
{
  STYLE_CHANGED,
  DND_BEGIN,
  DND_MOTION,
  DND_END,
  DND_DROPPED,
  DND_ENTER,
  DND_LEAVE,

  LAST_SIGNAL
};

static guint actor_signals[LAST_SIGNAL] = { 0, };

static void nbtk_stylable_iface_init (NbtkStylableIface *iface);
static void nbtk_container_iface_init (ClutterContainerIface *iface);


G_DEFINE_ABSTRACT_TYPE_WITH_CODE (NbtkWidget, nbtk_widget, CLUTTER_TYPE_ACTOR,
                                  G_IMPLEMENT_INTERFACE (NBTK_TYPE_STYLABLE,
                                                         nbtk_stylable_iface_init)
                                  G_IMPLEMENT_INTERFACE (CLUTTER_TYPE_CONTAINER,
                                                         nbtk_container_iface_init));

#define NBTK_WIDGET_GET_PRIVATE(obj) \
        (G_TYPE_INSTANCE_GET_PRIVATE ((obj), NBTK_TYPE_WIDGET, NbtkWidgetPrivate))

<<<<<<< HEAD
=======
struct _NbtkWidgetPrivate
{
  ClutterActor *child;

  NbtkPadding border;
  NbtkPadding padding;
  gboolean override_css_padding;

  ClutterFixed x_align;
  ClutterFixed y_align;

  NbtkStyle *style;
  gchar *pseudo_class;
  gchar *style_class;

  ClutterActor *bg_image;
  ClutterColor *bg_color;
};

>>>>>>> 5128f8c5
static void
nbtk_widget_add_actor (ClutterContainer *container,
                       ClutterActor     *actor)
{
  NbtkWidgetPrivate *priv = NBTK_WIDGET (container)->priv;

  if (priv->child)
    clutter_actor_unparent (priv->child);

  clutter_actor_set_parent (actor, CLUTTER_ACTOR (container));
  priv->child = actor;

  clutter_actor_queue_relayout (CLUTTER_ACTOR (container));

  g_signal_emit_by_name (container, "actor-added", actor);
}

static void
nbtk_widget_remove_actor (ClutterContainer *container,
                          ClutterActor     *actor)
{
  NbtkWidgetPrivate *priv = NBTK_WIDGET (container)->priv;

  if (priv->child == actor)
    {
      g_object_ref (priv->child);

      clutter_actor_unparent (priv->child);

      clutter_actor_queue_relayout (CLUTTER_ACTOR (container));

      g_signal_emit_by_name (container, "actor-removed", priv->child);

      g_object_unref (priv->child);
      priv->child = NULL;
    }
}

static void
nbtk_widget_foreach (ClutterContainer *container,
                     ClutterCallback   callback,
                     gpointer          callback_data)
{
  NbtkWidgetPrivate *priv = NBTK_WIDGET (container)->priv;

  if (priv->child)
    callback (priv->child, callback_data);
}

static void
nbtk_widget_lower (ClutterContainer *container,
                  ClutterActor     *actor,
                  ClutterActor     *sibling)
{
  /* single child */
}

static void
nbtk_widget_raise (ClutterContainer *container,
                  ClutterActor     *actor,
                  ClutterActor     *sibling)
{
  /* single child */
}

static void
nbtk_widget_sort_depth_order (ClutterContainer *container)
{
  /* single child */
}

static void
nbtk_container_iface_init (ClutterContainerIface *iface)
{
  iface->add = nbtk_widget_add_actor;
  iface->remove = nbtk_widget_remove_actor;
  iface->foreach = nbtk_widget_foreach;
  iface->lower = nbtk_widget_lower;
  iface->raise = nbtk_widget_raise;
  iface->sort_depth_order = nbtk_widget_sort_depth_order;
}


static void
nbtk_widget_set_property (GObject      *gobject,
                          guint         prop_id,
                          const GValue *value,
                          GParamSpec   *pspec)
{
  NbtkWidget *actor = NBTK_WIDGET (gobject);

  switch (prop_id)
    {
    case PROP_PADDING:
      nbtk_widget_set_padding (actor, g_value_get_boxed (value));
      break;

    case PROP_X_ALIGN:
      actor->priv->x_align =
        CLUTTER_FIXED_TO_FLOAT (g_value_get_double (value));
      break;

    case PROP_Y_ALIGN:
      actor->priv->y_align =
        CLUTTER_FIXED_TO_FLOAT (g_value_get_double (value));
      break;

    case PROP_STYLE:
      nbtk_stylable_set_style (NBTK_STYLABLE (actor),
                               g_value_get_object (value));
      break;

    case PROP_PSEUDO_CLASS:
      nbtk_widget_set_style_pseudo_class (actor, g_value_get_string (value));
      break;

    case PROP_STYLE_CLASS:
      nbtk_widget_set_style_class_name (actor, g_value_get_string (value));
      break;
<<<<<<< HEAD

    case PROP_DND_THRESHOLD:
      actor->priv->dnd_threshold = g_value_get_uint (value);
      break;

    case PROP_DND_ICON:
      actor->priv->dnd_icon = g_value_get_object (value);
      g_object_ref (actor->priv->dnd_icon);
      break;
=======
>>>>>>> 5128f8c5

    default:
      G_OBJECT_WARN_INVALID_PROPERTY_ID (gobject, prop_id, pspec);
      break;
    }
}

static void
nbtk_widget_get_property (GObject    *gobject,
                          guint       prop_id,
                          GValue     *value,
                          GParamSpec *pspec)
{
  NbtkWidget *actor = NBTK_WIDGET (gobject);
  NbtkWidgetPrivate *priv = actor->priv;

  switch (prop_id)
    {
    case PROP_PADDING:
      {
        NbtkPadding padding = { 0, };

        nbtk_widget_get_padding (actor, &padding);
        g_value_set_boxed (value, &padding);
      }
      break;

    case PROP_X_ALIGN:
      g_value_set_double (value, CLUTTER_FIXED_TO_FLOAT (priv->x_align));
      break;

    case PROP_Y_ALIGN:
      g_value_set_double (value, CLUTTER_FIXED_TO_FLOAT (priv->y_align));
      break;

    case PROP_STYLE:
      g_value_set_object (value, priv->style);
      break;

    case PROP_PSEUDO_CLASS:
      g_value_set_string (value, priv->pseudo_class);
      break;

    case PROP_STYLE_CLASS:
      g_value_set_string (value, priv->style_class);
      break;

    case PROP_DND_THRESHOLD:
      g_value_set_uint (value, priv->dnd_threshold);
      break;

    case PROP_DND_ICON:
      g_value_set_object (value, priv->dnd_icon);
      break;

    default:
      G_OBJECT_WARN_INVALID_PROPERTY_ID (gobject, prop_id, pspec);
      break;
    }
}

static void
nbtk_widget_dispose (GObject *gobject)
{
  NbtkWidget *actor = NBTK_WIDGET (gobject);
  NbtkWidgetPrivate *priv = NBTK_WIDGET (actor)->priv;

  if (priv->style)
    {
      g_object_unref (priv->style);
      priv->style = NULL;
    }

  if (priv->child)
    {
      clutter_actor_unparent (priv->child);
      priv->child = NULL;
    }

<<<<<<< HEAD
  /*
   * If we are using custom dnd icon, release the extra reference we
   * have for it.
   *
   * NB: dnd_icon will == dnd_clone, so the extra reference should be released
   *     before we deal with dnd_clone.
   */
  if (priv->dnd_icon)
    g_object_unref (priv->dnd_icon);

  if (priv->dnd_clone)
    {
      ClutterActor *clone = priv->dnd_clone;
      priv->dnd_clone = NULL;
      clutter_actor_destroy (clone);
=======
  if (priv->bg_color)
    {
      clutter_color_free (priv->bg_color);
      priv->bg_color = NULL;
>>>>>>> 5128f8c5
    }

  G_OBJECT_CLASS (nbtk_widget_parent_class)->dispose (gobject);
}


static void
nbtk_widget_allocate (ClutterActor          *actor,
                      const ClutterActorBox *box,
                      gboolean               origin_changed)
{
  NbtkWidgetPrivate *priv = NBTK_WIDGET (actor)->priv;
  ClutterActorClass *klass;

  klass = CLUTTER_ACTOR_CLASS (nbtk_widget_parent_class);
  klass->allocate (actor, box, origin_changed);

  if (priv->bg_image)
    {
      ClutterActorBox frame_box = {
          0, 0, box->x2 - box->x1, box->y2 - box->y1
      };

      clutter_actor_allocate (CLUTTER_ACTOR (priv->bg_image),
                              &frame_box,
                              origin_changed);
    }

  if (priv->child)
    {
      ClutterFixed x_align, y_align;
      ClutterUnit available_width, available_height;
      ClutterUnit child_width, child_height;
      ClutterActorBox child_box = { 0, };

      nbtk_widget_get_alignmentx (NBTK_WIDGET (actor), &x_align, &y_align);

      available_width  = box->x2 - box->x1
                       - priv->padding.left - priv->padding.right
                       - priv->border.left - priv->border.right;
      available_height = box->y2 - box->y1
                       - priv->padding.top - priv->padding.bottom
                       - priv->border.top - priv->border.bottom;

      if (available_width < 0)
        available_width = 0;

      if (available_height < 0)
        available_height = 0;

      clutter_actor_get_preferred_size (priv->child,
                                        NULL, NULL,
                                        &child_width,
                                        &child_height);

      if (child_width > available_width)
        child_width = available_width;

      if (child_height > available_height)
        child_height = available_height;
      child_box.x1 = CLUTTER_FIXED_MUL ((available_width - child_width),
                                        x_align)
                   + priv->padding.left + priv->border.left;
      child_box.y1 = CLUTTER_FIXED_MUL ((available_height - child_height),
                                        y_align)
                   + priv->padding.top + priv->border.top;

      /* align the co-ordinates to device units to prevent allocation on sub-pixels */
      child_box.x1 = CLUTTER_UNITS_FROM_DEVICE ((CLUTTER_UNITS_TO_DEVICE (child_box.x1)));
      child_box.y1 = CLUTTER_UNITS_FROM_DEVICE ((CLUTTER_UNITS_TO_DEVICE (child_box.y1)));

      child_box.x2 = child_box.x1 + child_width;
      child_box.y2 = child_box.y1 + child_height;

      clutter_actor_allocate (priv->child, &child_box, origin_changed);
    }
}

static void
nbtk_widget_pick (ClutterActor       *actor,
                  const ClutterColor *pick_color)
{
  NbtkWidgetPrivate *priv = NBTK_WIDGET (actor)->priv;

  /* chain up, so we get a box with our coordinates */
  CLUTTER_ACTOR_CLASS (nbtk_widget_parent_class)->pick (actor, pick_color);

  if (priv->child && CLUTTER_ACTOR_IS_VISIBLE (priv->child))
    clutter_actor_paint (priv->child);
}

static void
nbtk_widget_paint (ClutterActor *self)
{
  NbtkWidgetPrivate *priv = NBTK_WIDGET (self)->priv;

  if (priv->bg_color)
    {
      ClutterActorBox allocation = { 0, };
      ClutterColor bg_color = *priv->bg_color;
      guint w, h;

      bg_color.alpha = clutter_actor_get_paint_opacity (self)
                       * bg_color.alpha / 255;

      clutter_actor_get_allocation_box (self, &allocation);

      w = CLUTTER_UNITS_TO_DEVICE (allocation.x2 - allocation.x1);
      h = CLUTTER_UNITS_TO_DEVICE (allocation.y2 - allocation.y1);

      cogl_color (&bg_color);
      cogl_rectangle (0, 0, w, h);
    }

  if (priv->bg_image)
    clutter_actor_paint (CLUTTER_ACTOR (priv->bg_image));

  if (priv->child && CLUTTER_ACTOR_IS_VISIBLE (priv->child))
    clutter_actor_paint (priv->child);
}

static void
nbtk_widget_get_preferred_width (ClutterActor *actor,
                                 ClutterUnit   for_height,
                                 ClutterUnit  *min_width_p,
                                 ClutterUnit  *natural_width_p)
{
  NbtkWidgetPrivate *priv = NBTK_WIDGET (actor)->priv;
  ClutterUnit min_width, natural_width;

  min_width = 0;
  natural_width = priv->padding.left + priv->padding.right
                + priv->border.left + priv->border.right;

  if (priv->child)
    {
      ClutterUnit child_min, child_natural;

      clutter_actor_get_preferred_width (priv->child, for_height,
                                         &child_min,
                                         &child_natural);

      min_width += child_min;
      natural_width += child_natural;
    }

  if (min_width_p)
    *min_width_p = min_width;

  if (natural_width_p)
    *natural_width_p = natural_width;
}

static void
nbtk_widget_get_preferred_height (ClutterActor *actor,
                                  ClutterUnit   for_width,
                                  ClutterUnit  *min_height_p,
                                  ClutterUnit  *natural_height_p)
{
  NbtkWidgetPrivate *priv = NBTK_WIDGET (actor)->priv;
  ClutterUnit min_height, natural_height;

  min_height = 0;
  natural_height = priv->padding.top + priv->padding.bottom
                 + priv->border.top + priv->border.bottom;

  if (priv->child)
    {
      ClutterUnit child_min, child_natural;

      clutter_actor_get_preferred_height (priv->child, for_width,
                                          &child_min,
                                          &child_natural);

      min_height += child_min;
      natural_height += child_natural;
    }

  if (min_height_p)
    *min_height_p = min_height;

  if (natural_height_p)
    *natural_height_p = natural_height;
}

static void
nbtk_widget_parent_set (ClutterActor *widget,
                        ClutterActor *old_parent)
{
  ClutterActor *parent;

  parent = clutter_actor_get_parent (widget);

  /* don't send the style changed signal if we no longer have a parent actor */
  if (parent)
    {
      g_signal_emit_by_name (widget, "style-changed", 0);
    }

  if (CLUTTER_ACTOR_CLASS (nbtk_widget_parent_class)->parent_set)
    CLUTTER_ACTOR_CLASS (nbtk_widget_parent_class)->parent_set (widget, old_parent);
}

static void
nbtk_widget_style_changed (NbtkWidget *self)
{
  NbtkWidgetPrivate *priv = self->priv;
  NbtkBorderImage *border_image = NULL;
  NbtkPadding *padding = NULL;
  NbtkTextureCache *texture_cache;
  ClutterActor *texture;
  gchar *bg_file;
  gint border_left;
  gint border_right;
  gint border_top;
  gint border_bottom;

  if (priv->bg_color)
    {
      clutter_color_free (priv->bg_color);
      priv->bg_color = NULL;
    }

  /* cache these values for use in the paint function */
  nbtk_stylable_get (NBTK_STYLABLE (self),
                    "background-color", &priv->bg_color,
                    "background-image", &bg_file,
                    "border-top-width", &border_top,
                    "border-bottom-width", &border_bottom,
                    "border-right-width", &border_right,
                    "border-left-width", &border_left,
                    "border-image", &border_image,
                    "padding", &padding,
                    NULL);

  if (padding && !priv->override_css_padding)
    {
      priv->padding = *padding;
      g_boxed_free (NBTK_TYPE_PADDING, padding);
    }

  priv->border.left = CLUTTER_UNITS_FROM_INT (border_left);
  priv->border.right = CLUTTER_UNITS_FROM_INT (border_right);
  priv->border.top = CLUTTER_UNITS_FROM_INT (border_top);
  priv->border.bottom = CLUTTER_UNITS_FROM_INT (border_bottom);

  if (priv->bg_image)
    {
       clutter_actor_unparent (CLUTTER_ACTOR (priv->bg_image));
       priv->bg_image = NULL;
    }

  texture_cache = nbtk_texture_cache_get_default ();
  if (border_image)
    {
      /* `border-image' takes precedence over `background-image'.
       * Firefox lets the background-image shine thru when border-image has
       * alpha an channel, maybe that would be an option for the future. */
      texture = nbtk_texture_cache_get_texture (texture_cache,
                                                border_image->image.uri,
                                                FALSE);

      border_left = ccss_position_get_size (&border_image->left,
                                            border_image->image.width);
      border_top = ccss_position_get_size (&border_image->top,
                                           border_image->image.height);
      border_right = ccss_position_get_size (&border_image->right,
                                             border_image->image.width);
      border_bottom = ccss_position_get_size (&border_image->bottom,
                                              border_image->image.height);

      priv->bg_image = nbtk_texture_frame_new (CLUTTER_TEXTURE (texture),
                                               border_left,
                                               border_top,
                                               border_right,
                                               border_bottom);
      clutter_actor_set_parent (CLUTTER_ACTOR (priv->bg_image),
                                               CLUTTER_ACTOR (self));
      g_boxed_free (NBTK_TYPE_BORDER_IMAGE, border_image);
    }
  else if (bg_file)
    {
      texture = nbtk_texture_cache_get_texture (texture_cache,
                                                bg_file,
                                                FALSE);
      priv->bg_image = nbtk_texture_frame_new (CLUTTER_TEXTURE (texture),
                                               border_left,
                                               border_top,
                                               border_right,
                                               border_bottom);
      clutter_actor_set_parent (CLUTTER_ACTOR (priv->bg_image),
                                               CLUTTER_ACTOR (self));
      g_free (bg_file);
    }

  clutter_actor_queue_relayout ((ClutterActor *)self);
}

<<<<<<< HEAD
static void
nbtk_widget_dnd_dropped (NbtkWidget   *actor,
			 ClutterActor *dragged,
			 ClutterActor *icon,
			 gint          x,
			 gint          y)
{
  ClutterActor *parent;

  /*
   * NbtkWidget as such does not support DND, so if the default handler is
   * called, we try to propagate the signal down the ancestry chain.
   */

  parent = clutter_actor_get_parent (CLUTTER_ACTOR (actor));
  while (parent && !NBTK_IS_WIDGET (parent))
    parent = clutter_actor_get_parent (parent);

  if (parent)
    {
      /*
       * We found a parent that is a NbtkWidget; call its handler instead.
       */
      NbtkWidgetClass *klass = NBTK_WIDGET_GET_CLASS (parent);

      if (klass->dnd_dropped)
	klass->dnd_dropped (NBTK_WIDGET (parent), dragged, icon, x, y);
    }
}

=======
>>>>>>> 5128f8c5
static void
nbtk_widget_class_init (NbtkWidgetClass *klass)
{
  GObjectClass *gobject_class = G_OBJECT_CLASS (klass);
  ClutterActorClass *actor_class = CLUTTER_ACTOR_CLASS (klass);

  g_type_class_add_private (klass, sizeof (NbtkWidgetPrivate));

  gobject_class->set_property = nbtk_widget_set_property;
  gobject_class->get_property = nbtk_widget_get_property;
  gobject_class->dispose = nbtk_widget_dispose;

  actor_class->allocate = nbtk_widget_allocate;
  actor_class->pick = nbtk_widget_pick;
  actor_class->paint = nbtk_widget_paint;
  actor_class->get_preferred_height = nbtk_widget_get_preferred_height;
  actor_class->get_preferred_width = nbtk_widget_get_preferred_width;
  actor_class->parent_set = nbtk_widget_parent_set;

  klass->style_changed = nbtk_widget_style_changed;
  klass->dnd_dropped = nbtk_widget_dnd_dropped;

  /**
   * NbtkWidget:padding:
   *
   * Padding around an actor, expressed in #ClutterUnit<!-- -->s. Padding
   * is the internal space between an actors bounding box and its internal
   * children.
   */
  g_object_class_install_property (gobject_class,
                                   PROP_PADDING,
                                   g_param_spec_boxed ("padding",
                                                       "Padding",
                                                       "Units of padding around an actor",
                                                       NBTK_TYPE_PADDING,
                                                       NBTK_PARAM_READWRITE));
  /**
   * NbtkWidget:x-align:
   *
   * Alignment of internal children along the X axis, relative to the
   * actor's bounding box origin, and in relative units (1.0 is the
   * current width of the actor).
   *
   * A value of 0.0 will left-align the children; 0.5 will align them at
   * the middle of the actor's width; 1.0 will right align the children.
   */
  g_object_class_install_property (gobject_class,
                                   PROP_X_ALIGN,
                                   g_param_spec_double ("x-align",
                                                        "X Alignment",
                                                        "Alignment (between 0.0 and 1.0) on the X axis",
                                                        0.0, 1.0, 0.5,
                                                        NBTK_PARAM_READWRITE));
  /**
   * NbtkWidget:y-align:
   *
   * Alignment of internal children along the Y axis, relative to the
   * actor's bounding box origin, and in relative units (1.0 is the
   * current height of the actor).
   *
   * A value of 0.0 will top-align the children; 0.5 will align them at
   * the middle of the actor's height; 1.0 will bottom align the children.
   */
  g_object_class_install_property (gobject_class,
                                   PROP_Y_ALIGN,
                                   g_param_spec_double ("y-align",
                                                        "Y Alignement",
                                                        "Alignment (between 0.0 and 1.0) on the Y axis",
                                                        0.0, 1.0, 0.5,
                                                        NBTK_PARAM_READWRITE));

  /**
   * NbtkWidget:pseudo-class:
   *
   * The pseudo-class of the actor. Typical values include "hover", "active",
   * "focus".
   */
  g_object_class_install_property (gobject_class,
                                   PROP_PSEUDO_CLASS,
                                   g_param_spec_string ("pseudo-class",
                                                        "Pseudo Class",
                                                        "Pseudo class for styling",
                                                        "",
                                                        NBTK_PARAM_READWRITE));
  /**
   * NbtkWidget:style-class:
   *
   * The style-class of the actor for use in styling.
   */
  g_object_class_install_property (gobject_class,
                                   PROP_STYLE_CLASS,
                                   g_param_spec_string ("style-class",
                                                        "Style Class",
                                                        "Style class for styling",
                                                        "",
                                                        NBTK_PARAM_READWRITE));

  g_object_class_override_property (gobject_class, PROP_STYLE, "style");

  /**
   * NbtkWidget:dnd-threshold:
   *
   * The threshold which needs to be exceeded before motion is treated as
   * drag. Value of 0 indicates that drag and drop is disabled.
   */
  g_object_class_install_property (gobject_class,
                                   PROP_DND_THRESHOLD,
                                   g_param_spec_uint ("dnd-threshold",
						      "DND threshold",
						      "DND threshold",
                                                       0, G_MAXUINT, 0,
						      NBTK_PARAM_READWRITE));


  /**
   * NbtkWidget:dnd-icon:
   *
   * An #ClutterActor icon to use during drag and drop. When this property is
   * not set, a clone of the dragged item is used.
   */
  g_object_class_install_property (gobject_class,
                                   PROP_DND_ICON,
                                   g_param_spec_object ("dnd-icon",
							"DND Icon",
							"Icon to use for DND",
							CLUTTER_TYPE_ACTOR,
							NBTK_PARAM_READWRITE));

  /**
   * NbtkWidget::style-changed:
   * @actor: the actor that received the signal
   *
   * The ::style-changed signal will be emitted each time the style for the
   * object changes. This includes when any of the properties linked to the
   * style change, including #pseudo-class and #style-class
   */
  actor_signals[STYLE_CHANGED] =
    g_signal_new (I_("style-changed"),
                  G_TYPE_FROM_CLASS (gobject_class),
                  G_SIGNAL_RUN_LAST,
                  G_STRUCT_OFFSET (NbtkWidgetClass, style_changed),
                  NULL, NULL,
                  _nbtk_marshal_VOID__VOID,
                  G_TYPE_NONE, 0);

  /**
   * NbtkWidget::dnd-begin:
   * @actor: the #ClutterActor that received the signal
   * @dragged: #ClutterActor that is being dragged.
   * @icon: #ClutterActor representing the actor being dragged.
   * @x:     x coordinate of the event
   * @y:     y coordinate of the event
   *
   * The ::dnd-begin signal will be emitted each time a child of the container
   * enters into drag and drop state. When the drag and drop state ends,
   * the ::dnd-end signal is issued.
   */
  actor_signals[DND_BEGIN] =
    g_signal_new (I_("dnd-begin"),
                  G_TYPE_FROM_CLASS (gobject_class),
                  G_SIGNAL_RUN_FIRST,
                  G_STRUCT_OFFSET (NbtkWidgetClass, dnd_begin),
                  NULL, NULL,
                  _nbtk_marshal_VOID__OBJECT_OBJECT_INT_INT,
                  G_TYPE_NONE, 4,
		  CLUTTER_TYPE_ACTOR, CLUTTER_TYPE_ACTOR,
		  G_TYPE_INT, G_TYPE_INT);

  /**
   * NbtkWidget::dnd-motion:
   * @actor: #ClutterActor that received the signal
   * @dragged: #ClutterActor that is being dragged.
   * @icon: #ClutterActor representing the actor being dragged.
   * @x:     x coordinate of the event
   * @y:     y coordinate of the event
   *
   * The ::dnd-motion signal will be emitted each time a child of the container
   * changes is position due to dragging.
   */
  actor_signals[DND_MOTION] =
    g_signal_new (I_("dnd-motion"),
                  G_TYPE_FROM_CLASS (gobject_class),
                  G_SIGNAL_RUN_FIRST,
                  G_STRUCT_OFFSET (NbtkWidgetClass, dnd_motion),
                  NULL, NULL,
                  _nbtk_marshal_VOID__OBJECT_OBJECT_INT_INT,
                  G_TYPE_NONE, 4,
		  CLUTTER_TYPE_ACTOR, CLUTTER_TYPE_ACTOR,
		  G_TYPE_INT, G_TYPE_INT);

  /**
   * NbtkWidget::dnd-end:
   * @actor: #ClutterActor that received the signal
   * @dragged: #ClutterActor that is being dragged.
   * @icon: #ClutterActor representing the actor being dragged.
   * @x:     x coordinate of the event
   * @y:     y coordinate of the event
   *
   * The ::dnd-end signal will be emitted each time a child of the container
   * exists a drag and drop state. If the signal is issued due to successful
   * drop, the ::dnd-drop signal will be issued before the ::dnd-end signal.
   */
  actor_signals[DND_END] =
    g_signal_new (I_("dnd-end"),
                  G_TYPE_FROM_CLASS (gobject_class),
                  G_SIGNAL_RUN_FIRST,
                  G_STRUCT_OFFSET (NbtkWidgetClass, dnd_end),
                  NULL, NULL,
                  _nbtk_marshal_VOID__OBJECT_OBJECT_INT_INT,
                  G_TYPE_NONE, 4,
		  CLUTTER_TYPE_ACTOR, CLUTTER_TYPE_ACTOR,
		  G_TYPE_INT, G_TYPE_INT);

  /**
   * NbtkWidget::dnd-dropped:
   * @actor: #ClutterActor that received the signal
   * @dragged: #ClutterActor that is being dragged.
   * @icon: #ClutterActor representing the actor being dragged.
   * @x:     x coordinate of the event
   * @y:     y coordinate of the event
   *
   * The ::dnd-drop signal will be emitted before the ::dnd-end signal if
   * the drag resulted in a successful drop.
   */
  actor_signals[DND_DROPPED] =
    g_signal_new (I_("dnd-dropped"),
                  G_TYPE_FROM_CLASS (gobject_class),
                  G_SIGNAL_RUN_FIRST,
                  G_STRUCT_OFFSET (NbtkWidgetClass, dnd_dropped),
                  NULL, NULL,
                  _nbtk_marshal_VOID__OBJECT_OBJECT_INT_INT,
                  G_TYPE_NONE, 4,
		  CLUTTER_TYPE_ACTOR, CLUTTER_TYPE_ACTOR,
		  G_TYPE_INT, G_TYPE_INT);

  /**
   * NbtkWidget::dnd-enter:
   * @actor: #ClutterActor that received the signal
   * @dragged: #ClutterActor that is being dragged.
   * @icon: #ClutterActor representing the actor being dragged.
   * @x:     x coordinate of the event
   * @y:     y coordinate of the event
   *
   * The ::dnd-enter signal will be emitted each time the dragged child enters
   * the bounding box of a dnd-enabled NbtkWidget.
   */
  actor_signals[DND_ENTER] =
    g_signal_new (I_("dnd-enter"),
                  G_TYPE_FROM_CLASS (gobject_class),
                  G_SIGNAL_RUN_FIRST,
                  G_STRUCT_OFFSET (NbtkWidgetClass, dnd_enter),
                  NULL, NULL,
                  _nbtk_marshal_VOID__OBJECT_OBJECT_INT_INT,
                  G_TYPE_NONE, 4,
		  CLUTTER_TYPE_ACTOR, CLUTTER_TYPE_ACTOR,
		  G_TYPE_INT, G_TYPE_INT);

  /**
   * NbtkWidget::dnd-leave:
   * @actor: #ClutterActor that received the signal
   * @dragged: #ClutterActor that is being dragged.
   * @icon: #ClutterActor representing the actor being dragged.
   * @x:     x coordinate of the event
   * @y:     y coordinate of the event
   *
   * The ::dnd-leave signal will be emitted each time a dragged child of the
   * container leaves the bounding box of a dnd-enabled NbtkWidget.
   */
  actor_signals[DND_LEAVE] =
    g_signal_new (I_("dnd-leave"),
                  G_TYPE_FROM_CLASS (gobject_class),
                  G_SIGNAL_RUN_FIRST,
                  G_STRUCT_OFFSET (NbtkWidgetClass, dnd_leave),
                  NULL, NULL,
                  _nbtk_marshal_VOID__OBJECT_OBJECT_INT_INT,
                  G_TYPE_NONE, 4,
		  CLUTTER_TYPE_ACTOR, CLUTTER_TYPE_ACTOR,
		  G_TYPE_INT, G_TYPE_INT);
}

static NbtkStyle *
nbtk_widget_get_style (NbtkStylable *stylable)
{
  NbtkWidgetPrivate *priv = NBTK_WIDGET (stylable)->priv;

  if (!priv->style)
    priv->style = g_object_ref (nbtk_style_get_default ());

  return priv->style;
}

static void
nbtk_widget_set_style (NbtkStylable *stylable,
                       NbtkStyle    *style)
{
  NbtkWidgetPrivate *priv = NBTK_WIDGET (stylable)->priv;

  if (priv->style)
    g_object_unref (priv->style);

  priv->style = g_object_ref_sink (style);
}

static NbtkStylable*
nbtk_widget_get_container (NbtkStylable *stylable)
{
  ClutterActor *parent;

  g_return_val_if_fail (NBTK_IS_WIDGET (stylable), NULL);

  parent = clutter_actor_get_parent (CLUTTER_ACTOR (stylable));

  if (NBTK_IS_STYLABLE (parent))
    {
      return NBTK_STYLABLE (parent);
    }
  else
    {
      return NULL;
    }
}

static NbtkStylable*
nbtk_widget_get_base_style (NbtkStylable *stylable)
{
  return NULL;
}

static const gchar*
nbtk_widget_get_style_id (NbtkStylable *stylable)
{
  g_return_val_if_fail (NBTK_IS_WIDGET (stylable), NULL);

  return clutter_actor_get_name (CLUTTER_ACTOR (stylable));
}

static const gchar*
nbtk_widget_get_style_type (NbtkStylable *stylable)
{
  return G_OBJECT_TYPE_NAME (stylable);
}

static const gchar*
nbtk_widget_get_style_class (NbtkStylable *stylable)
{
  g_return_val_if_fail (NBTK_IS_WIDGET (stylable), NULL);

  return NBTK_WIDGET (stylable)->priv->style_class;
}

static const gchar*
nbtk_widget_get_pseudo_class (NbtkStylable *stylable)
{
  g_return_val_if_fail (NBTK_IS_WIDGET (stylable), NULL);

  return NBTK_WIDGET (stylable)->priv->pseudo_class;
}

static gboolean
nbtk_widget_get_viewport (NbtkStylable *stylable,
                          gint *x,
                          gint *y,
                          gint *width,
                          gint *height)
{
  g_return_val_if_fail (NBTK_IS_WIDGET (stylable), FALSE);

  *x = 0;
  *y = 0;

  *width = clutter_actor_get_width (CLUTTER_ACTOR (stylable));
  *height = clutter_actor_get_height (CLUTTER_ACTOR (stylable));

  return TRUE;
}

/**
 * nbtk_widget_set_style_class_name:
 * @actor: a #NbtkWidget
 * @pseudo_class: a new pseudo class string
 *
 * Set the style class name
 */
void
nbtk_widget_set_style_class_name (NbtkWidget  *actor,
                                  const gchar *style_class)
{
  g_return_if_fail (NBTK_WIDGET (actor));

  if (g_strcmp0 (style_class, actor->priv->style_class))
    {
      g_free (actor->priv->style_class);
      actor->priv->style_class = g_strdup (style_class);
      g_signal_emit (actor, actor_signals[STYLE_CHANGED], 0);
    }
}


/**
 * nbtk_widget_get_style_class_name:
 * @actor: a #NbtkWidget
 *
 * Get the current style class name
 *
 * Returns: the class name string. The string is owned by the #NbtkWidget and
 * should not be modified or freed.
 */
const gchar*
nbtk_widget_get_style_class_name (NbtkWidget *actor)
{
  g_return_val_if_fail (NBTK_WIDGET (actor), NULL);

  return actor->priv->style_class;
}

/**
 * nbtk_widget_get_style_pseudo_class:
 * @actor: a #NbtkWidget
 *
 * Get the current style pseudo class
 *
 * Returns: the pseudo class string. The string is owned by the #NbtkWidget and
 * should not be modified or freed.
 */
const gchar*
nbtk_widget_get_style_pseudo_class (NbtkWidget *actor)
{
  g_return_val_if_fail (NBTK_WIDGET (actor), NULL);

  return actor->priv->pseudo_class;
}

/**
 * nbtk_widget_set_style_pseudo_class:
 * @actor: a #NbtkWidget
 * @pseudo_class: a new pseudo class string
 *
 * Set the style pseudo class
 */
void
nbtk_widget_set_style_pseudo_class (NbtkWidget  *actor,
                                    const gchar *pseudo_class)
{
  g_return_if_fail (NBTK_WIDGET (actor));

  if (g_strcmp0 (pseudo_class, actor->priv->pseudo_class))
    {
      g_free (actor->priv->pseudo_class);
      actor->priv->pseudo_class = g_strdup (pseudo_class);
      g_signal_emit (actor, actor_signals[STYLE_CHANGED], 0);
    }
}


static void
nbtk_stylable_iface_init (NbtkStylableIface *iface)
{
  static gboolean is_initialized = FALSE;

  if (!is_initialized)
    {
      GParamSpec *pspec;
      ClutterColor color = { 0x00, 0x00, 0x00, 0xff };
      ClutterColor bg_color = { 0xff, 0xff, 0xff, 0x00 };

      pspec = clutter_param_spec_color ("background-color",
                                  "Background Color",
                                  "The background color of an actor",
                                  &bg_color,
                                  G_PARAM_READWRITE);
      nbtk_stylable_iface_install_property (iface, NBTK_TYPE_WIDGET, pspec);

      pspec = clutter_param_spec_color ("color",
                                  "Text Color",
                                  "The color of the text of an actor",
                                  &color,
                                  G_PARAM_READWRITE);
      nbtk_stylable_iface_install_property (iface, NBTK_TYPE_WIDGET, pspec);

      pspec = g_param_spec_string ("background-image",
                                   "Background Image",
                                   "Background image filename",
                                   NULL,
                                   G_PARAM_READWRITE);
      nbtk_stylable_iface_install_property (iface, NBTK_TYPE_WIDGET, pspec);

      pspec = g_param_spec_string ("font-family",
                                   "Font Family",
                                   "Name of the font to use",
                                   "Sans",
                                   G_PARAM_READWRITE);
      nbtk_stylable_iface_install_property (iface, NBTK_TYPE_WIDGET, pspec);

      pspec = g_param_spec_int ("font-size",
                                "Font Size",
                                "Size of the font to use in pixels",
                                0, G_MAXINT, 12,
                                G_PARAM_READWRITE);
      nbtk_stylable_iface_install_property (iface, NBTK_TYPE_WIDGET, pspec);

      pspec = g_param_spec_int ("border-left-width",
                                "Border Left Width",
                                "Left border of the image",
                                0, G_MAXINT, 0,
                                G_PARAM_READWRITE);
      nbtk_stylable_iface_install_property (iface, NBTK_TYPE_WIDGET, pspec);

      pspec = g_param_spec_int ("border-right-width",
                                "Border Right Width",
                                "Right border of the image",
                                0, G_MAXINT, 0,
                                G_PARAM_READWRITE);
      nbtk_stylable_iface_install_property (iface, NBTK_TYPE_WIDGET, pspec);

      pspec = g_param_spec_int ("border-top-width",
                                "Border Top Width",
                                "Top border of the image",
                                0, G_MAXINT, 0,
                                G_PARAM_READWRITE);
      nbtk_stylable_iface_install_property (iface, NBTK_TYPE_WIDGET, pspec);

      pspec = g_param_spec_int ("border-bottom-width",
                                "Border Bottom Width",
                                "Bottom border of the image",
                                0, G_MAXINT, 0,
                                G_PARAM_READWRITE);
      nbtk_stylable_iface_install_property (iface, NBTK_TYPE_WIDGET, pspec);

      pspec = g_param_spec_boxed ("padding",
                                  "Padding",
                                  "Padding between the widgets borders and its content",
                                  NBTK_TYPE_PADDING,
                                  G_PARAM_READWRITE);
      nbtk_stylable_iface_install_property (iface, NBTK_TYPE_WIDGET, pspec);

      pspec = g_param_spec_boxed ("border-image",
                                  "Border image",
                                  "9-slice image to use for drawing borders and background",
                                  NBTK_TYPE_BORDER_IMAGE,
                                  G_PARAM_READWRITE);
      nbtk_stylable_iface_install_property (iface, NBTK_TYPE_WIDGET, pspec);

      iface->get_style = nbtk_widget_get_style;
      iface->set_style = nbtk_widget_set_style;
      iface->get_base_style = nbtk_widget_get_base_style;
      iface->get_container = nbtk_widget_get_container;
      iface->get_style_id = nbtk_widget_get_style_id;
      iface->get_style_type = nbtk_widget_get_style_type;
      iface->get_style_class = nbtk_widget_get_style_class;
      iface->get_pseudo_class = nbtk_widget_get_pseudo_class;
      /* iface->get_attribute = nbtk_widget_get_attribute; */
      iface->get_viewport = nbtk_widget_get_viewport;
    }
}


static void
nbtk_widget_name_notify (NbtkWidget *widget,
                         GParamSpec *pspec,
                         gpointer data)
{
  g_signal_emit_by_name (widget, "style-changed", 0);
}

static void
nbtk_widget_init (NbtkWidget *actor)
{
  NbtkWidgetPrivate *priv;

  actor->priv = priv = NBTK_WIDGET_GET_PRIVATE (actor);

  /* no padding */
  priv->padding.top = priv->padding.bottom = 0;
  priv->padding.right = priv->padding.left = 0;
  priv->override_css_padding = FALSE;

  /* middle align */
  priv->x_align = priv->y_align = CLUTTER_FLOAT_TO_FIXED (0.5);

  clutter_actor_set_reactive (CLUTTER_ACTOR (actor), TRUE);

  /* connect style changed */
  g_signal_connect (actor, "notify::name", G_CALLBACK (nbtk_widget_name_notify), NULL);

}

/**
 * nbtk_widget_set_padding:
 * @actor: a #NbtkWidget
 * @padding: padding for internal children or %NULL to clear previously set padding.
 *
 * Sets @padding around @actor.
 */
void
nbtk_widget_set_padding (NbtkWidget        *actor,
                         const NbtkPadding *padding)
{
  g_return_if_fail (NBTK_IS_WIDGET (actor));

  actor->priv->override_css_padding = (gboolean) padding;

  if (padding)
    actor->priv->padding = *padding;
  else
    {
      /* Reset back to CSS-provided padding. */
      NbtkPadding *css_padding = NULL;
      nbtk_stylable_get (NBTK_STYLABLE (actor),
                         "padding", &css_padding,
                         NULL);
      if (css_padding)
        {
          actor->priv->padding = *css_padding;
          g_boxed_free (NBTK_TYPE_PADDING, css_padding);
        }
    }

  g_object_notify (G_OBJECT (actor), "padding");

  if (CLUTTER_ACTOR_IS_VISIBLE (actor))
    clutter_actor_queue_relayout (CLUTTER_ACTOR (actor));
}

/**
 * nbtk_widget_get_padding:
 * @actor: a #NbtkWidget
 * @padding: return location for the padding
 *
 * Retrieves the padding aound @actor.
 */
void
nbtk_widget_get_padding (NbtkWidget  *actor,
                         NbtkPadding *padding)
{
  g_return_if_fail (NBTK_IS_WIDGET (actor));
  g_return_if_fail (padding != NULL);

  *padding = actor->priv->padding;
}

/**
 * nbtk_widget_set_alignment:
 * @actor: a #NbtkWidget
 * @x_align: relative alignment on the X axis
 * @y_align: relative alignment on the Y axis
 *
 * Sets the alignment, relative to the @actor's width and height, of
 * the internal children.
 */
void
nbtk_widget_set_alignment (NbtkWidget *actor,
                           gdouble     x_align,
                           gdouble     y_align)
{
  NbtkWidgetPrivate *priv;

  g_return_if_fail (NBTK_IS_WIDGET (actor));

  g_object_ref (actor);
  g_object_freeze_notify (G_OBJECT (actor));

  priv = actor->priv;

  x_align = CLAMP (x_align, 0.0, 1.0);
  y_align = CLAMP (y_align, 0.0, 1.0);

  priv->x_align = CLUTTER_FLOAT_TO_FIXED (x_align);
  g_object_notify (G_OBJECT (actor), "x-align");

  priv->y_align = CLUTTER_FLOAT_TO_FIXED (y_align);
  g_object_notify (G_OBJECT (actor), "y-align");

  if (CLUTTER_ACTOR_IS_VISIBLE (actor))
    clutter_actor_queue_redraw (CLUTTER_ACTOR (actor));

  g_object_thaw_notify (G_OBJECT (actor));
  g_object_unref (actor);
}

/**
 * nbtk_widget_get_alignment:
 * @actor: a #NbtkWidget
 * @x_align: return location for the relative alignment on the X axis,
 *   or %NULL
 * @y_align: return location for the relative alignment on the Y axis,
 *   or %NULL
 *
 * Retrieves the alignment, relative to the @actor's width and height, of
 * the internal children.
 */
void
nbtk_widget_get_alignment (NbtkWidget *actor,
                           gdouble    *x_align,
                           gdouble    *y_align)
{
  NbtkWidgetPrivate *priv;

  g_return_if_fail (NBTK_IS_WIDGET (actor));

  priv = actor->priv;

  if (x_align)
    *x_align = CLUTTER_FIXED_TO_FLOAT (priv->x_align);

  if (y_align)
    *y_align = CLUTTER_FIXED_TO_FLOAT (priv->y_align);
}

/**
 * nbtk_widget_set_alignmentx:
 * @actor: a #NbtkWidget
 * @x_align: relative alignment on the X axis
 * @y_align: relative alignment on the Y axis
 *
 * Fixed point version of nbtk_widget_set_alignment().
 *
 * Sets the alignment, relative to the @actor's width and height, of
 * the internal children.
 */
void
nbtk_widget_set_alignmentx (NbtkWidget   *actor,
                            ClutterFixed  x_align,
                            ClutterFixed  y_align)
{
  NbtkWidgetPrivate *priv;

  g_return_if_fail (NBTK_IS_WIDGET (actor));

  g_object_ref (actor);
  g_object_freeze_notify (G_OBJECT (actor));

  priv = actor->priv;

  x_align = CLAMP (x_align, 0, CFX_ONE);
  y_align = CLAMP (y_align, 0, CFX_ONE);

  if (priv->x_align != x_align)
    {
      priv->x_align = x_align;
      g_object_notify (G_OBJECT (actor), "x-align");
    }

  if (priv->y_align != y_align)
    {
      priv->y_align = y_align;
      g_object_notify (G_OBJECT (actor), "y-align");
    }

  if (CLUTTER_ACTOR_IS_VISIBLE (actor))
    clutter_actor_queue_redraw (CLUTTER_ACTOR (actor));

  g_object_thaw_notify (G_OBJECT (actor));
  g_object_unref (actor);
}

/**
 * nbtk_widget_get_alignmentx:
 * @actor: a #NbtkWidget
 * @x_align: return location for the relative alignment on the X axis,
 *   or %NULL
 * @y_align: return location for the relative alignment on the Y axis,
 *   or %NULL
 *
 * Fixed point version of nbtk_widget_get_alignment().
 *
 * Retrieves the alignment, relative to the @actor's width and height, of
 * the internal children.
 */
void
nbtk_widget_get_alignmentx (NbtkWidget   *actor,
                            ClutterFixed *x_align,
                            ClutterFixed *y_align)
{
  NbtkWidgetPrivate *priv;

  g_return_if_fail (NBTK_IS_WIDGET (actor));

  priv = actor->priv;

  if (x_align)
    *x_align = priv->x_align;

  if (y_align)
    *y_align = priv->y_align;
}

<<<<<<< HEAD
/**
 * nbtk_widget_get_dnd_threshold:
 * @actor: a #NbtkWidget
 *
 * Returns: the current threshold.
 * Retrieves the drag and drop threshold.
 */
guint
nbtk_widget_get_dnd_threshold (NbtkWidget *actor)
{
  g_return_val_if_fail (NBTK_IS_WIDGET (actor), 0);

  return actor->priv->dnd_threshold;
}

/**
 * nbtk_widget_set_dnd_threshold:
 * @actor: a #NbtkWidget
 * @threshold: the threshold.
 *
 * Sets the drag and drop threshold.
 */
void
nbtk_widget_set_dnd_threshold (NbtkWidget *actor, guint threshold)
{
  NbtkWidgetPrivate *priv;

  g_return_if_fail (NBTK_IS_WIDGET (actor));

  priv = actor->priv;

  if (priv->dnd_threshold != threshold)
    {
      priv->dnd_threshold = threshold;

      g_object_notify (G_OBJECT (actor), "dnd-threshold");
    }
}

static gboolean
nbtk_widget_dnd_enter_event_cb (ClutterActor *actor,
				ClutterCrossingEvent *event,
				gpointer data)
{
  ClutterActor *dest = event->source;
  NbtkWidgetPrivate *priv = NBTK_WIDGET (data)->priv;

  while (dest && (!NBTK_IS_WIDGET (dest) ||
		  !NBTK_WIDGET (dest)->priv->dnd_threshold))
    dest = clutter_actor_get_parent (dest);

  if (dest && NBTK_IS_WIDGET (dest) && NBTK_WIDGET (dest)->priv->dnd_threshold)
    {
      if (dest != priv->dnd_last_dest)
	{
	  g_debug ("Enter event on %p (%s)\n", dest, G_OBJECT_TYPE_NAME (dest));

	  if (priv->dnd_last_dest)
	    {
	      g_object_ref (priv->dnd_last_dest);

	      g_signal_emit (priv->dnd_last_dest, actor_signals[DND_LEAVE], 0,
			     priv->dnd_dragged,
			     priv->dnd_clone, event->x, event->y);

	      g_object_unref (priv->dnd_last_dest);
	    }

	  g_object_ref (dest);

	  g_signal_emit (dest, actor_signals[DND_ENTER], 0,
			 priv->dnd_dragged,
			 priv->dnd_clone, event->x, event->y);

	  g_object_unref (dest);

	  priv->dnd_last_dest = dest;
	}
    }
  else if (priv->dnd_last_dest)
    {
      g_object_ref (priv->dnd_last_dest);

      g_signal_emit (priv->dnd_last_dest, actor_signals[DND_LEAVE], 0,
		     priv->dnd_dragged,
		     priv->dnd_clone, event->x, event->y);

      g_object_unref (priv->dnd_last_dest);

      priv->dnd_last_dest = NULL;
    }

  return TRUE;
}

static gboolean
nbtk_widget_child_dnd_motion_cb (ClutterActor *child,
				 ClutterEvent *event,
				 gpointer      data);

static gboolean
nbtk_widget_child_dnd_release_cb (ClutterActor *child,
				  ClutterEvent *event,
				  gpointer      data)
{
  NbtkWidget *widget = data;
  NbtkWidgetPrivate *priv;
  gboolean retval = FALSE;

  if (event->type != CLUTTER_BUTTON_RELEASE)
    return FALSE;

  priv = NBTK_WIDGET (widget)->priv;

  if (priv->dnd_motion)
    {
      ClutterActor *dest;
      ClutterStage *stage;
      ClutterActor *clone;

      gint x = event->motion.x;
      gint y = event->motion.y;

      clone = priv->dnd_clone;

      /*
       * Hide the clone, so it does not interfer with picking.
       */
      clutter_actor_hide (clone);

      stage = CLUTTER_STAGE (clutter_actor_get_stage (child));

      dest = clutter_stage_get_actor_at_pos (stage, x, y);

      if (dest)
	{
	  /*
	   * If the target is not NbtkWidget, or the widget does not have dnd
	   * enabled, we try to propagate the signal down the ancestry chain.
	   */
	  if (!NBTK_IS_WIDGET (dest) ||
	      !NBTK_WIDGET (dest)->priv->dnd_threshold)
	    {
	      dest = clutter_actor_get_parent (dest);

	      while (dest && (!NBTK_IS_WIDGET (dest) ||
			      !NBTK_WIDGET (dest)->priv->dnd_threshold))
		dest = clutter_actor_get_parent (dest);
	    }

	  if (dest)
	    {
	      g_object_ref (dest);

	      g_signal_emit (dest, actor_signals[DND_DROPPED], 0, child, clone,
			     x, y);

	      g_object_unref (dest);
	    }
	}

      if (priv->dnd_enter_cb_id)
	{
	  g_signal_handler_disconnect (priv->dnd_dragged,
				       priv->dnd_enter_cb_id);
	  priv->dnd_enter_cb_id = 0;
	}

      g_object_ref (widget);

      g_signal_emit (widget, actor_signals[DND_END], 0,
		     child, clone, x, y);

      g_object_unref (widget);

      priv->dnd_clone = NULL;
      g_object_unref (clone);

      if (clone != priv->dnd_icon)
	clutter_actor_destroy (clone);
      else
	clutter_actor_unparent (clone);

      retval = TRUE;
    }

  if (priv->dnd_grab)
    clutter_ungrab_pointer ();

  priv->dnd_motion = FALSE;
  priv->dnd_grab = FALSE;

  g_signal_handlers_disconnect_by_func (child,
                                        nbtk_widget_child_dnd_motion_cb,
                                        data);

  if (priv->dnd_dragged)
    {
      g_object_unref (priv->dnd_dragged);
      priv->dnd_dragged = NULL;
    }

  return retval;
}

static gboolean
nbtk_widget_child_dnd_motion_cb (ClutterActor *child,
				 ClutterEvent *event,
				 gpointer      data)
{
  NbtkWidget *widget = data;
  NbtkWidgetPrivate *priv = NBTK_WIDGET (widget)->priv;
  gint x = event->motion.x;
  gint y = event->motion.y;
  gint dx = x - priv->dnd_x;
  gint dy = y - priv->dnd_y;
  guint threshold = priv->dnd_threshold;
  ClutterStage *stage;

  if (dx < threshold && dy < threshold)
    return FALSE;

  stage = CLUTTER_STAGE (clutter_actor_get_stage (CLUTTER_ACTOR (widget)));

  if (!priv->dnd_motion)
    {
      ClutterActor *clone;
      gdouble scale_x, scale_y;
      guint child_w, child_h;

      priv->dnd_last_dest = CLUTTER_ACTOR (widget);

      if (priv->dnd_icon)
	{
	  clone = priv->dnd_icon;
	}
      else
	{
	  ClutterTexture *parent_tx;

	  parent_tx = clutter_clone_texture_get_parent_texture (
						 CLUTTER_CLONE_TEXTURE (child));

	  clone = clutter_clone_texture_new (parent_tx);

	  clutter_actor_get_scale (child, &scale_x, &scale_y);
	  clutter_actor_set_scale (clone, scale_x, scale_y);

	  clutter_actor_get_size  (child, &child_w, &child_h);
	  clutter_actor_set_size  (clone, child_w, child_h);
	}

      g_signal_connect (child, "button-release-event",
			G_CALLBACK (nbtk_widget_child_dnd_release_cb), widget);

      priv->dnd_clone = clone;

      clutter_actor_set_position (clone, x, y);

      clutter_container_add_actor (CLUTTER_CONTAINER (stage), clone);
      g_object_ref (clone);

      clutter_actor_show (clone);

      g_object_ref (widget);

      g_signal_emit (widget, actor_signals[DND_BEGIN], 0, child, clone, x, y);

      g_object_unref (widget);

      priv->dnd_motion = TRUE;
    }
  else
    {
      clutter_actor_move_by (priv->dnd_clone, dx, dy);
      clutter_actor_queue_redraw (priv->dnd_clone);
    }

  g_object_ref (widget);

  g_signal_emit (widget, actor_signals[DND_MOTION], 0,
		 child, priv->dnd_clone, x, y);

  g_object_unref (widget);

  priv->dnd_x = x;
  priv->dnd_y = y;

  return TRUE;
}

static gboolean
nbtk_widget_child_dnd_press_cb (ClutterActor *child,
				ClutterEvent *event,
				gpointer      data)
{
  NbtkWidget *widget = data;
  NbtkWidgetPrivate *priv = NBTK_WIDGET (widget)->priv;
  guint threshold = priv->dnd_threshold;

  if (!threshold)
    return FALSE;

  priv->dnd_x = event->button.x;
  priv->dnd_y = event->button.y;

  priv->dnd_motion = FALSE;
  priv->dnd_grab = TRUE;

  priv->dnd_dragged = g_object_ref (child);

  clutter_grab_pointer (child);

  g_signal_connect (child, "motion-event",
                    G_CALLBACK (nbtk_widget_child_dnd_motion_cb), data);

  priv->dnd_enter_cb_id =
    g_signal_connect (child, "enter-event",
		      G_CALLBACK (nbtk_widget_dnd_enter_event_cb), data);

  return TRUE;
}

ClutterActor *
_nbtk_widget_get_dnd_clone (NbtkWidget *widget)
{
  NbtkWidgetPrivate *priv = NBTK_WIDGET (widget)->priv;

  return priv->dnd_clone;
}


/**
 * nbtk_widget_setup_child_dnd:
 * @actor: a #NbtkWidget
 * @child: a #ClutterActor
 *
 * Sets up child for drag and drop; this function is intended
 * for use by NbtkWidget subclasses that wish to support DND.
 */
void
nbtk_widget_setup_child_dnd (NbtkWidget *actor, ClutterActor *child)
{
  NbtkWidgetChild *meta;

  meta = NBTK_WIDGET_CHILD (
	clutter_container_get_child_meta (CLUTTER_CONTAINER (actor), child));

  if (!meta || meta->dnd_disabled)
    return;

  g_signal_connect (child, "button-press-event",
		    G_CALLBACK (nbtk_widget_child_dnd_press_cb), actor);
}

/**
 * nbtk_widget_undo_child_dnd:
 * @actor: a #NbtkWidget
 * @child: a #ClutterActor
 *
 * Removes the DND machinery from the child; this function is intended
 * for use by NbtkWidget subclasses that wish to support DND.
 */
void
nbtk_widget_undo_child_dnd (NbtkWidget *actor, ClutterActor *child)
{
  g_signal_handlers_disconnect_by_func (child,
                                        nbtk_widget_child_dnd_press_cb,
                                        actor);
  g_signal_handlers_disconnect_by_func (child,
                                        nbtk_widget_child_dnd_release_cb,
                                        actor);
}

=======
ClutterActor *
nbtk_widget_get_background_texture (const NbtkWidget *actor)
{
  g_return_val_if_fail (actor, NULL);

  return actor->priv->bg_image;
}

static NbtkBorderImage *
nbtk_border_image_copy (const NbtkBorderImage *border_image)
{
  NbtkBorderImage *copy;

  g_return_val_if_fail (border_image != NULL, NULL);

  copy = g_slice_new (NbtkBorderImage);
  *copy = *border_image;

  return copy;
}

static void
nbtk_border_image_free (NbtkBorderImage *border_image)
{
  if (G_LIKELY (border_image))
    g_slice_free (NbtkBorderImage, border_image);
}

GType
nbtk_border_image_get_type (void)
{
  static GType our_type = 0;

  if (G_UNLIKELY (our_type == 0))
    our_type =
      g_boxed_type_register_static (I_("NbtkBorderImage"),
                                    (GBoxedCopyFunc) nbtk_border_image_copy,
                                    (GBoxedFreeFunc) nbtk_border_image_free);

  return our_type;
}
>>>>>>> 5128f8c5
static NbtkPadding *
nbtk_padding_copy (const NbtkPadding *padding)
{
  NbtkPadding *copy;

  g_return_val_if_fail (padding != NULL, NULL);

  copy = g_slice_new (NbtkPadding);
  *copy = *padding;

  return copy;
}

static void
nbtk_padding_free (NbtkPadding *padding)
{
  if (G_LIKELY (padding))
    g_slice_free (NbtkPadding, padding);
}

GType
nbtk_padding_get_type (void)
{
  static GType our_type = 0;

  if (G_UNLIKELY (our_type == 0))
    our_type =
      g_boxed_type_register_static (I_("NbtkPadding"),
                                    (GBoxedCopyFunc) nbtk_padding_copy,
                                    (GBoxedFreeFunc) nbtk_padding_free);

  return our_type;
}<|MERGE_RESOLUTION|>--- conflicted
+++ resolved
@@ -227,28 +227,6 @@
 #define NBTK_WIDGET_GET_PRIVATE(obj) \
         (G_TYPE_INSTANCE_GET_PRIVATE ((obj), NBTK_TYPE_WIDGET, NbtkWidgetPrivate))
 
-<<<<<<< HEAD
-=======
-struct _NbtkWidgetPrivate
-{
-  ClutterActor *child;
-
-  NbtkPadding border;
-  NbtkPadding padding;
-  gboolean override_css_padding;
-
-  ClutterFixed x_align;
-  ClutterFixed y_align;
-
-  NbtkStyle *style;
-  gchar *pseudo_class;
-  gchar *style_class;
-
-  ClutterActor *bg_image;
-  ClutterColor *bg_color;
-};
-
->>>>>>> 5128f8c5
 static void
 nbtk_widget_add_actor (ClutterContainer *container,
                        ClutterActor     *actor)
@@ -368,7 +346,6 @@
     case PROP_STYLE_CLASS:
       nbtk_widget_set_style_class_name (actor, g_value_get_string (value));
       break;
-<<<<<<< HEAD
 
     case PROP_DND_THRESHOLD:
       actor->priv->dnd_threshold = g_value_get_uint (value);
@@ -378,8 +355,6 @@
       actor->priv->dnd_icon = g_value_get_object (value);
       g_object_ref (actor->priv->dnd_icon);
       break;
-=======
->>>>>>> 5128f8c5
 
     default:
       G_OBJECT_WARN_INVALID_PROPERTY_ID (gobject, prop_id, pspec);
@@ -459,7 +434,6 @@
       priv->child = NULL;
     }
 
-<<<<<<< HEAD
   /*
    * If we are using custom dnd icon, release the extra reference we
    * have for it.
@@ -475,12 +449,12 @@
       ClutterActor *clone = priv->dnd_clone;
       priv->dnd_clone = NULL;
       clutter_actor_destroy (clone);
-=======
+    }
+
   if (priv->bg_color)
     {
       clutter_color_free (priv->bg_color);
       priv->bg_color = NULL;
->>>>>>> 5128f8c5
     }
 
   G_OBJECT_CLASS (nbtk_widget_parent_class)->dispose (gobject);
@@ -779,7 +753,6 @@
   clutter_actor_queue_relayout ((ClutterActor *)self);
 }
 
-<<<<<<< HEAD
 static void
 nbtk_widget_dnd_dropped (NbtkWidget   *actor,
 			 ClutterActor *dragged,
@@ -810,8 +783,6 @@
     }
 }
 
-=======
->>>>>>> 5128f8c5
 static void
 nbtk_widget_class_init (NbtkWidgetClass *klass)
 {
@@ -1598,7 +1569,6 @@
     *y_align = priv->y_align;
 }
 
-<<<<<<< HEAD
 /**
  * nbtk_widget_get_dnd_threshold:
  * @actor: a #NbtkWidget
@@ -1973,7 +1943,6 @@
                                         actor);
 }
 
-=======
 ClutterActor *
 nbtk_widget_get_background_texture (const NbtkWidget *actor)
 {
@@ -2015,7 +1984,7 @@
 
   return our_type;
 }
->>>>>>> 5128f8c5
+
 static NbtkPadding *
 nbtk_padding_copy (const NbtkPadding *padding)
 {
