--- conflicted
+++ resolved
@@ -55,25 +55,10 @@
 
 GType nbtk_scroll_bar_get_type (void) G_GNUC_CONST;
 
-<<<<<<< HEAD
 NbtkWidget *    nbtk_scroll_bar_new            (NbtkAdjustment *adjustment);
 void            nbtk_scroll_bar_set_adjustment (NbtkScrollBar  *bar,
                                                 NbtkAdjustment *adjustment);
 NbtkAdjustment *nbtk_scroll_bar_get_adjustment (NbtkScrollBar  *bar);
-=======
-ClutterActor *  nbtk_scroll_bar_new             (NbtkAdjustment *adjustment);
-ClutterActor *  nbtk_scroll_bar_new_with_handle (NbtkAdjustment *adjustment,
-                                                 ClutterActor   *handle);
-void            nbtk_scroll_bar_set_adjustment  (NbtkScrollBar  *bar,
-                                                 NbtkAdjustment *adjustment);
-NbtkAdjustment *nbtk_scroll_bar_get_adjustment  (NbtkScrollBar  *bar);
-void            nbtk_scroll_bar_set_handle      (NbtkScrollBar  *bar,
-                                                 ClutterActor   *handle);
-ClutterActor *  nbtk_scroll_bar_get_handle      (NbtkScrollBar  *bar);
-void            nbtk_scroll_bar_set_texture     (NbtkScrollBar  *bar,
-                                                 ClutterActor   *texture);
-ClutterActor *  nbtk_scroll_bar_get_texture     (NbtkScrollBar  *bar);
->>>>>>> 5c3a1b64
 
 G_END_DECLS
 
