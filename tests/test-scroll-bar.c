/*
 * Copyright 2009 Intel Corporation.
 *
 * This program is free software; you can redistribute it and/or modify it
 * under the terms and conditions of the GNU Lesser General Public License,
 * version 2.1, as published by the Free Software Foundation.
 *
 * This program is distributed in the hope it will be useful, but WITHOUT ANY
 * WARRANTY; without even the implied warranty of MERCHANTABILITY or FITNESS
 * FOR A PARTICULAR PURPOSE.  See the GNU Lesser General Public License for
 * more details.
 *
 * You should have received a copy of the GNU Lesser General Public License
 * along with this program; if not, write to the Free Software Foundation,
 * Inc., 51 Franklin St - Fifth Floor, Boston, MA 02110-1301 USA.
 * Boston, MA 02111-1307, USA.
 *
 */

#include <nbtk/nbtk.h>

static void
changed_cb (NbtkAdjustment *adjustment,
            gpointer        data)
{
  printf ("%s() %.2f\n", __FUNCTION__,
                         nbtk_adjustment_get_value (adjustment));
}

int
main (int argc, char *argv[])
{
  ClutterActor    *stage;
  NbtkWidget      *scroll;
  NbtkAdjustment  *adjustment;

  clutter_init (&argc, &argv);

  nbtk_style_load_from_file (nbtk_style_get_default (),
                             "style/default.css", NULL);

  stage = clutter_stage_get_default ();
  clutter_actor_set_size (stage, 400, 200);

<<<<<<< HEAD
  button = NBTK_WIDGET (nbtk_scroll_button_new ());
  clutter_actor_set_position (CLUTTER_ACTOR (button), 50, 50);
  clutter_actor_set_size (CLUTTER_ACTOR (button), 24, 24);
  g_signal_connect (button, "clicked", 
                    G_CALLBACK (clicked_cb), NULL);
  clutter_container_add (CLUTTER_CONTAINER (stage), CLUTTER_ACTOR (button), NULL);

=======
>>>>>>> 01724633
  adjustment = nbtk_adjustment_new (0., 0., 100., 1., 10., 10.);
  g_signal_connect (adjustment, "notify::value", 
                    G_CALLBACK (changed_cb), NULL);  

  scroll = nbtk_scroll_bar_new (adjustment);
  clutter_actor_set_position (CLUTTER_ACTOR (scroll), 50, 100);
  clutter_actor_set_size (CLUTTER_ACTOR (scroll), 200, 30);
  clutter_container_add (CLUTTER_CONTAINER (stage), CLUTTER_ACTOR (scroll), NULL);

  clutter_actor_show (stage);

  clutter_main ();

  return EXIT_SUCCESS;
}<|MERGE_RESOLUTION|>--- conflicted
+++ resolved
@@ -42,16 +42,6 @@
   stage = clutter_stage_get_default ();
   clutter_actor_set_size (stage, 400, 200);
 
-<<<<<<< HEAD
-  button = NBTK_WIDGET (nbtk_scroll_button_new ());
-  clutter_actor_set_position (CLUTTER_ACTOR (button), 50, 50);
-  clutter_actor_set_size (CLUTTER_ACTOR (button), 24, 24);
-  g_signal_connect (button, "clicked", 
-                    G_CALLBACK (clicked_cb), NULL);
-  clutter_container_add (CLUTTER_CONTAINER (stage), CLUTTER_ACTOR (button), NULL);
-
-=======
->>>>>>> 01724633
   adjustment = nbtk_adjustment_new (0., 0., 100., 1., 10., 10.);
   g_signal_connect (adjustment, "notify::value", 
                     G_CALLBACK (changed_cb), NULL);  
