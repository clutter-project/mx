--- conflicted
+++ resolved
@@ -147,13 +147,8 @@
 
   mainbox = mx_box_layout_new ();
   clutter_actor_set_size (mainbox, 800, 600);
-<<<<<<< HEAD
   mx_box_layout_set_orientation (MX_BOX_LAYOUT (mainbox), MX_ORIENTATION_VERTICAL);
-  clutter_container_add_actor (CLUTTER_CONTAINER (stage), mainbox);
-=======
-  mx_box_layout_set_orientation (MX_BOX_LAYOUT (mainbox), MX_VERTICAL);
   mx_window_set_child (window, mainbox);
->>>>>>> 096a3205
 
   /* create the toolbar */
   toolbar = (ClutterActor *)mx_window_get_toolbar (window);
