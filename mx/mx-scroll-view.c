/* -*- mode: C; c-file-style: "gnu"; indent-tabs-mode: nil; -*- */
/*
 * mx-scroll-view.h: Container with scroll-bars
 *
 * Copyright 2008 OpenedHand
 * Copyright 2009, 2010 Intel Corporation.
 *
 * This program is free software; you can redistribute it and/or modify it
 * under the terms and conditions of the GNU Lesser General Public License,
 * version 2.1, as published by the Free Software Foundation.
 *
 * This program is distributed in the hope it will be useful, but WITHOUT ANY
 * WARRANTY; without even the implied warranty of MERCHANTABILITY or FITNESS
 * FOR A PARTICULAR PURPOSE.  See the GNU Lesser General Public License for
 * more details.
 *
 * You should have received a copy of the GNU Lesser General Public License
 * along with this program; if not, write to the Free Software Foundation,
 * Inc., 51 Franklin St - Fifth Floor, Boston, MA 02110-1301 USA.
 *
 * Written by: Chris Lord <chris@openedhand.com>
 * Port to Mx by: Robert Staudinger <robsta@openedhand.com>
 *
 */

/**
 * SECTION:mx-scroll-view
 * @short_description: a container for scrollable children
 *
 * #MxScrollView is a single child container for actors that implement
 * #MxScrollable. It provides scrollbars around the edge of the child to
 * allow the user to move around the scrollable area.
 *
 * <figure id="mx-scroll-view">
 *   <title>#MxScrollView around an #MxBoxLayout</title>
 *   <para>An example of an #MxScrollView wrapped around an #MxBoxLayout 
 *   actor (which implements #MxScrollable). The #MxBoxLayout contains 
 *   nine #ClutterRectangle instances, but the stage is too small for 
 *   all of them to be visible. The #MxScrollView adds the appropriate
 *   horizontal scroll, which makes it possible to scroll to the end
 *   of the row of rectangles.</para>
 *   <graphic fileref="MxScrollView.png" format="PNG"/>
 * </figure>
 */

#include "mx-scroll-view.h"
#include "mx-marshal.h"
#include "mx-scroll-bar.h"
#include "mx-scrollable.h"
#include "mx-stylable.h"
#include "mx-enum-types.h"
#include "mx-private.h"
#include <clutter/clutter.h>

#include "config.h"
#ifdef HAVE_CLUTTER_GESTURE
#include <clutter-gesture/clutter-gesture.h>
#endif

static void clutter_container_iface_init (ClutterContainerIface *iface);
static void mx_stylable_iface_init (MxStylableIface *iface);

static ClutterContainerIface *mx_scroll_view_parent_iface = NULL;

G_DEFINE_TYPE_WITH_CODE (MxScrollView, mx_scroll_view, MX_TYPE_BIN,
                         G_IMPLEMENT_INTERFACE (CLUTTER_TYPE_CONTAINER,
                                                clutter_container_iface_init)
                         G_IMPLEMENT_INTERFACE (MX_TYPE_STYLABLE,
                                                mx_stylable_iface_init))

#define SCROLL_VIEW_PRIVATE(o) (G_TYPE_INSTANCE_GET_PRIVATE ((o), \
                                                             MX_TYPE_SCROLL_VIEW, \
                                                             MxScrollViewPrivate))

struct _MxScrollViewPrivate
{
  /* a pointer to the child; this is actually stored
   * inside MxBin:child, but we keep it to avoid
   * calling mx_bin_get_child() every time we need it
   */
  ClutterActor *child;

  ClutterActor *hscroll;
  ClutterActor *vscroll;

  guint         mouse_scroll : 1;
  guint         enable_gestures : 1;

  guint         scrollbar_width;
  guint         scrollbar_height;

  MxScrollPolicy scroll_policy;

#ifdef HAVE_CLUTTER_GESTURE
  ClutterGesture *gesture;
  ClutterAnimation *animation;
#endif
};

enum {
  PROP_0,

  PROP_MOUSE_SCROLL,
  PROP_ENABLE_GESTURES,
  PROP_SCROLL_POLICY
};

static void
mx_scroll_view_get_property (GObject    *object,
                             guint       property_id,
                             GValue     *value,
                             GParamSpec *pspec)
{
  MxScrollViewPrivate *priv = ((MxScrollView *) object)->priv;

  switch (property_id)
    {
    case PROP_MOUSE_SCROLL:
      g_value_set_boolean (value, priv->mouse_scroll);
      break;

    case PROP_ENABLE_GESTURES:
      g_value_set_boolean (value, priv->enable_gestures);
      break;

    case PROP_SCROLL_POLICY:
      g_value_set_enum (value, priv->scroll_policy);
      break;

    default:
      G_OBJECT_WARN_INVALID_PROPERTY_ID (object, property_id, pspec);
    }
}

static void
mx_scroll_view_set_property (GObject      *object,
                             guint         property_id,
                             const GValue *value,
                             GParamSpec   *pspec)
{
  MxScrollView *view = MX_SCROLL_VIEW (object);

  switch (property_id)
    {
    case PROP_MOUSE_SCROLL:
      mx_scroll_view_set_mouse_scrolling (view, g_value_get_boolean (value));
      break;

    case PROP_ENABLE_GESTURES:
      mx_scroll_view_set_enable_gestures (view, g_value_get_boolean (value));
      break;

    case PROP_SCROLL_POLICY:
      mx_scroll_view_set_scroll_policy (view, g_value_get_enum (value));
      break;

    default:
      G_OBJECT_WARN_INVALID_PROPERTY_ID (object, property_id, pspec);
    }
}

static void
mx_scroll_view_dispose (GObject *object)
{
  MxScrollViewPrivate *priv = MX_SCROLL_VIEW (object)->priv;

  if (priv->vscroll)
    {
      clutter_actor_unparent (priv->vscroll);
      priv->vscroll = NULL;
    }

  if (priv->hscroll)
    {
      clutter_actor_unparent (priv->hscroll);
      priv->hscroll = NULL;
    }

#ifdef HAVE_CLUTTER_GESTURE
  if (priv->gesture)
    {
      g_object_unref (priv->gesture);
      priv->gesture = NULL;
    }

  if (priv->animation)
    {
      g_object_unref (priv->animation);
      priv->animation = NULL;
    }
#endif

  /* Chaining up will remove the child actor */
  G_OBJECT_CLASS (mx_scroll_view_parent_class)->dispose (object);
}

static void
mx_scroll_view_finalize (GObject *object)
{
  G_OBJECT_CLASS (mx_scroll_view_parent_class)->finalize (object);
}

static void
mx_scroll_view_paint (ClutterActor *actor)
{
  MxScrollViewPrivate *priv = MX_SCROLL_VIEW (actor)->priv;

  /* MxBin will paint the child */
  CLUTTER_ACTOR_CLASS (mx_scroll_view_parent_class)->paint (actor);

  /* paint our custom children */
  if (CLUTTER_ACTOR_IS_VISIBLE (priv->hscroll))
    clutter_actor_paint (priv->hscroll);
  if (CLUTTER_ACTOR_IS_VISIBLE (priv->vscroll))
    clutter_actor_paint (priv->vscroll);
}

static void
mx_scroll_view_pick (ClutterActor       *actor,
                     const ClutterColor *color)
{
  MxScrollViewPrivate *priv = MX_SCROLL_VIEW (actor)->priv;

  /* Chain up so we get a bounding box pained (if we are reactive) */
  CLUTTER_ACTOR_CLASS (mx_scroll_view_parent_class)->pick (actor, color);

  /* paint our custom children */
  if (CLUTTER_ACTOR_IS_VISIBLE (priv->hscroll))
    clutter_actor_paint (priv->hscroll);
  if (CLUTTER_ACTOR_IS_VISIBLE (priv->vscroll))
    clutter_actor_paint (priv->vscroll);
}

static void
mx_scroll_view_get_preferred_width (ClutterActor *actor,
                                    gfloat        for_height,
                                    gfloat       *min_width_p,
                                    gfloat       *natural_width_p)
{
  MxPadding padding;
  gfloat child_min_w, child_nat_w;
  gfloat vscroll_w;

  MxScrollViewPrivate *priv = MX_SCROLL_VIEW (actor)->priv;

  if (!priv->child)
    return;

  mx_widget_get_padding (MX_WIDGET (actor), &padding);

  /* Our natural width is the natural width of the child */
  clutter_actor_get_preferred_width (priv->child,
                                     for_height,
                                     &child_min_w,
                                     &child_nat_w);

  /* Add space for the scroll-bar if we can determine it will be necessary */
  vscroll_w = 0;
  if (for_height >= 0)
    {
      gfloat natural_height;

      clutter_actor_get_preferred_height (priv->child, -1.0,
                                          NULL,
                                          &natural_height);
      if (for_height < natural_height)
        vscroll_w = priv->scrollbar_width;
    }

  if (min_width_p)
    {
      *min_width_p = padding.left + padding.right + vscroll_w;

      /* if the scroll policy is not set to always or horizontal, then the
       * minimum size of the scroll view is the minimum size of the child */

      if (!(priv->scroll_policy == MX_SCROLL_BOTH
            || priv->scroll_policy == MX_SCROLL_HORIZONTAL))
        {
          *min_width_p += child_min_w;
        }
    }

  /* Add space for padding */
  if (natural_width_p)
    *natural_width_p = padding.left + padding.right + child_nat_w + vscroll_w;
}

static void
mx_scroll_view_get_preferred_height (ClutterActor *actor,
                                     gfloat        for_width,
                                     gfloat       *min_height_p,
                                     gfloat       *natural_height_p)
{
  MxPadding padding;
  gfloat min_child_h, nat_child_h;
  gfloat scroll_h;

  MxScrollViewPrivate *priv = MX_SCROLL_VIEW (actor)->priv;

  if (!priv->child)
    return;

  mx_widget_get_padding (MX_WIDGET (actor), &padding);

  /* Our natural height is the natural height of the child */
  clutter_actor_get_preferred_height (priv->child,
                                      for_width,
                                      &min_child_h,
                                      &nat_child_h);

  /* Add space for the scroll-bar if we can determine it will be necessary */
  scroll_h = 0;
  if (for_width >= 0)
    {
      gfloat natural_width;

      clutter_actor_get_preferred_width (priv->child, -1.0,
                                         NULL,
                                         &natural_width);
      if (for_width < natural_width)
        scroll_h = priv->scrollbar_height;
    }

  /* Add space for padding */
  if (min_height_p)
    {
      *min_height_p = padding.top + padding.bottom + scroll_h;

      if (!(priv->scroll_policy == MX_SCROLL_BOTH
            || priv->scroll_policy == MX_SCROLL_VERTICAL))
        {
          *min_height_p += min_child_h;
        }
    }

  if (natural_height_p)
    *natural_height_p = padding.top + nat_child_h + padding.bottom + scroll_h;
}

static void
mx_scroll_view_allocate (ClutterActor          *actor,
                         const ClutterActorBox *box,
                         ClutterAllocationFlags flags)
{
  MxPadding padding;
  ClutterActorBox child_box;
  ClutterActorClass *parent_parent_class;
  gfloat avail_width, avail_height, sb_width, sb_height;

  MxScrollViewPrivate *priv = MX_SCROLL_VIEW (actor)->priv;

  /* Chain up to the parent's parent class
   *
   * We do this because we do not want MxBin to allocate the child, as we
   * give it a different allocation later, depending on whether the scrollbars
   * are visible
   */
  parent_parent_class
    = g_type_class_peek_parent (mx_scroll_view_parent_class);

  CLUTTER_ACTOR_CLASS (parent_parent_class)->
  allocate (actor, box, flags);


  mx_widget_get_padding (MX_WIDGET (actor), &padding);

  avail_width = (box->x2 - box->x1) - padding.left - padding.right;
  avail_height = (box->y2 - box->y1) - padding.top - padding.bottom;

  sb_width = priv->scrollbar_width;
  sb_height = priv->scrollbar_height;

  if (!CLUTTER_ACTOR_IS_VISIBLE (priv->vscroll))
    sb_width = 0;

  if (!CLUTTER_ACTOR_IS_VISIBLE (priv->hscroll))
    sb_height = 0;

  /* Vertical scrollbar */
  if (CLUTTER_ACTOR_IS_VISIBLE (priv->vscroll))
    {
      child_box.x1 = avail_width - sb_width;
      child_box.y1 = padding.top;
      child_box.x2 = avail_width;
      child_box.y2 = child_box.y1 + avail_height - sb_height;

      clutter_actor_allocate (priv->vscroll, &child_box, flags);
    }

  /* Horizontal scrollbar */
  if (CLUTTER_ACTOR_IS_VISIBLE (priv->hscroll))
    {
      child_box.x1 = padding.left;
      child_box.x2 = child_box.x1 + avail_width - sb_width;
      child_box.y1 = avail_height - sb_height;
      child_box.y2 = avail_height;

      clutter_actor_allocate (priv->hscroll, &child_box, flags);
    }


  /* Child */
  child_box.x1 = padding.left;
  child_box.x2 = avail_width - sb_width;
  child_box.y1 = padding.top;
  child_box.y2 = avail_height - sb_height;

  if (priv->child)
    clutter_actor_allocate (priv->child, &child_box, flags);
}

static void
mx_scroll_view_style_changed (MxWidget *widget)
{
  MxScrollViewPrivate *priv = MX_SCROLL_VIEW (widget)->priv;

  mx_stylable_changed ((MxStylable *) priv->hscroll);
  mx_stylable_changed ((MxStylable *) priv->vscroll);

  mx_stylable_get (MX_STYLABLE (widget),
                   "x-mx-scrollbar-width", &priv->scrollbar_width,
                   "x-mx-scrollbar-height", &priv->scrollbar_height,
                   NULL);
}

static gboolean
mx_scroll_view_scroll_event (ClutterActor       *self,
                             ClutterScrollEvent *event)
{
  MxScrollViewPrivate *priv = MX_SCROLL_VIEW (self)->priv;
  gdouble lower, value, upper, step;
  MxAdjustment *vadjustment, *hadjustment;

  /* don't handle scroll events if requested not to */
  if (!priv->mouse_scroll)
    return FALSE;

  hadjustment = mx_scroll_bar_get_adjustment (MX_SCROLL_BAR(priv->hscroll));
  vadjustment = mx_scroll_bar_get_adjustment (MX_SCROLL_BAR(priv->vscroll));

  switch (event->direction)
    {
    case CLUTTER_SCROLL_UP:
    case CLUTTER_SCROLL_DOWN:
      if (vadjustment)
        g_object_get (vadjustment,
                      "lower", &lower,
                      "step-increment", &step,
                      "value", &value,
                      "upper", &upper,
                      NULL);
      else
        return FALSE;
      break;
    case CLUTTER_SCROLL_LEFT:
    case CLUTTER_SCROLL_RIGHT:
      if (vadjustment)
        g_object_get (hadjustment,
                      "lower", &lower,
                      "step-increment", &step,
                      "value", &value,
                      "upper", &upper,
                      NULL);
      else
        return FALSE;
      break;
    }

  switch (event->direction)
    {
    case CLUTTER_SCROLL_UP:
      if (value == lower)
        return FALSE;
      else
        mx_adjustment_interpolate_relative (vadjustment, -step,
                                            250, CLUTTER_EASE_OUT_CUBIC);
      break;
    case CLUTTER_SCROLL_DOWN:
      if (value == upper)
        return FALSE;
      else
        mx_adjustment_interpolate_relative (vadjustment, step,
                                            250, CLUTTER_EASE_OUT_CUBIC);
      break;
    case CLUTTER_SCROLL_LEFT:
      if (value == lower)
        return FALSE;
      else
        mx_adjustment_interpolate_relative (hadjustment, -step,
                                            250, CLUTTER_EASE_OUT_CUBIC);
      break;
    case CLUTTER_SCROLL_RIGHT:
      if (value == upper)
        return FALSE;
      else
        mx_adjustment_interpolate_relative (hadjustment, step,
                                            250, CLUTTER_EASE_OUT_CUBIC);
      break;
    }

  return TRUE;
}

static void
mx_scroll_view_class_init (MxScrollViewClass *klass)
{
  GParamSpec *pspec;
  GObjectClass *object_class = G_OBJECT_CLASS (klass);
  ClutterActorClass *actor_class = CLUTTER_ACTOR_CLASS (klass);

  g_type_class_add_private (klass, sizeof (MxScrollViewPrivate));

  object_class->get_property = mx_scroll_view_get_property;
  object_class->set_property = mx_scroll_view_set_property;
  object_class->dispose= mx_scroll_view_dispose;
  object_class->finalize = mx_scroll_view_finalize;

  actor_class->paint = mx_scroll_view_paint;
  actor_class->pick = mx_scroll_view_pick;
  actor_class->get_preferred_width = mx_scroll_view_get_preferred_width;
  actor_class->get_preferred_height = mx_scroll_view_get_preferred_height;
  actor_class->allocate = mx_scroll_view_allocate;
  actor_class->scroll_event = mx_scroll_view_scroll_event;

  pspec = g_param_spec_boolean ("enable-mouse-scrolling",
                                "Enable Mouse Scrolling",
                                "Enable automatic mouse wheel scrolling",
                                TRUE,
                                MX_PARAM_READWRITE);
  g_object_class_install_property (object_class,
                                   PROP_MOUSE_SCROLL,
                                   pspec);

  pspec = g_param_spec_boolean ("enable-gestures",
                                "Enable Gestures",
                                "Enable use of pointer gestures for scrolling",
                                FALSE,
                                MX_PARAM_READWRITE);
  g_object_class_install_property (object_class, PROP_ENABLE_GESTURES, pspec);

  pspec = g_param_spec_enum ("scroll-policy",
                             "Scroll Policy",
                             "The scroll policy",
                             MX_TYPE_SCROLL_POLICY,
                             MX_SCROLL_BOTH,
                             MX_PARAM_READWRITE);
  g_object_class_install_property (object_class, PROP_SCROLL_POLICY, pspec);
}

static void
mx_stylable_iface_init (MxStylableIface *iface)
{
  static gboolean is_initialized = FALSE;

  if (!is_initialized)
    {
      GParamSpec *pspec;

      is_initialized = TRUE;

      pspec = g_param_spec_uint ("x-mx-scrollbar-width",
                                 "Vertical scroll-bar thickness",
                                 "Thickness of vertical scrollbar, in px",
                                 0, G_MAXUINT, 24,
                                 G_PARAM_READWRITE);
      mx_stylable_iface_install_property (iface, MX_TYPE_SCROLL_VIEW, pspec);

      pspec = g_param_spec_uint ("x-mx-scrollbar-height",
                                 "Horizontal scroll-bar thickness",
                                 "Thickness of horizontal scrollbar, in px",
                                 0, G_MAXUINT, 24,
                                 G_PARAM_READWRITE);
      mx_stylable_iface_install_property (iface, MX_TYPE_SCROLL_VIEW, pspec);
    }
}

static void
child_adjustment_changed_cb (MxAdjustment *adjustment,
                             ClutterActor *bar)
{
  MxScrollView *scroll;
  gdouble lower, upper, page_size;

  scroll = MX_SCROLL_VIEW (clutter_actor_get_parent (bar));

  /* Determine if this scroll-bar should be visible */
  mx_adjustment_get_values (adjustment, NULL,
                            &lower, &upper,
                            NULL, NULL,
                            &page_size);

  if ((upper - lower) > page_size)
    clutter_actor_show (bar);
  else
    clutter_actor_hide (bar);

  /* Request a resize */
  clutter_actor_queue_relayout (CLUTTER_ACTOR (scroll));
}

static void
child_hadjustment_notify_cb (GObject    *gobject,
                             GParamSpec *arg1,
                             gpointer    user_data)
{
  MxAdjustment *hadjust;

  ClutterActor *actor = CLUTTER_ACTOR (gobject);
  MxScrollViewPrivate *priv = MX_SCROLL_VIEW (user_data)->priv;

  hadjust = mx_scroll_bar_get_adjustment (MX_SCROLL_BAR(priv->hscroll));
  if (hadjust)
    g_signal_handlers_disconnect_by_func (hadjust,
                                          child_adjustment_changed_cb,
                                          priv->hscroll);

  mx_scrollable_get_adjustments (MX_SCROLLABLE (actor), &hadjust, NULL);
  if (hadjust)
    {
      mx_scroll_bar_set_adjustment (MX_SCROLL_BAR(priv->hscroll), hadjust);
      g_signal_connect (hadjust, "changed", G_CALLBACK (
                          child_adjustment_changed_cb), priv->hscroll);
      child_adjustment_changed_cb (hadjust, priv->hscroll);
    }
}

static void
child_vadjustment_notify_cb (GObject    *gobject,
                             GParamSpec *arg1,
                             gpointer    user_data)
{
  MxAdjustment *vadjust;

  ClutterActor *actor = CLUTTER_ACTOR (gobject);
  MxScrollViewPrivate *priv = MX_SCROLL_VIEW (user_data)->priv;

  vadjust = mx_scroll_bar_get_adjustment (MX_SCROLL_BAR(priv->vscroll));
  if (vadjust)
    g_signal_handlers_disconnect_by_func (vadjust,
                                          child_adjustment_changed_cb,
                                          priv->vscroll);

  mx_scrollable_get_adjustments (MX_SCROLLABLE(actor), NULL, &vadjust);
  if (vadjust)
    {
      mx_scroll_bar_set_adjustment (MX_SCROLL_BAR(priv->vscroll), vadjust);
      g_signal_connect (vadjust, "changed", G_CALLBACK (
                          child_adjustment_changed_cb), priv->vscroll);
      child_adjustment_changed_cb (vadjust, priv->vscroll);
    }
}

#ifdef HAVE_CLUTTER_GESTURE
static gboolean
mx_scroll_view_gesture_slide_event_cb (ClutterGesture           *gesture,
                                       ClutterGestureSlideEvent *event,
                                       MxScrollView             *scrollview)
{
  MxScrollViewPrivate *priv = scrollview->priv;
  gdouble step, value, final;
  MxAdjustment *adjustment;

  ClutterInterval *interval;
  ClutterTimeline *timeline;

  if (!priv->enable_gestures)
    return FALSE;

  if (!priv->animation)
    {
      priv->animation = clutter_animation_new ();

      clutter_animation_set_duration (priv->animation, 1000);
      clutter_animation_set_mode (priv->animation,
                                  CLUTTER_EASE_OUT_CUBIC);
    }

  if (event->direction > 2)
    adjustment =
      mx_scroll_bar_get_adjustment (MX_SCROLL_BAR(priv->hscroll));
  else
    adjustment =
      mx_scroll_bar_get_adjustment (MX_SCROLL_BAR(priv->vscroll));

  g_object_get (adjustment,
                "page-increment", &step,
                "value", &value,
                NULL);
  clutter_animation_set_object (priv->animation,
                                G_OBJECT (adjustment));

  if (event->direction % 2)
    /* up, left (1, 3) */
    final = value + step;
  else
    /* down, right (2, 4) */
    final = value - step;

  timeline = clutter_animation_get_timeline (priv->animation);
  interval = clutter_animation_get_interval (priv->animation, "value");

  if (!interval)
    {
      interval = clutter_interval_new (G_TYPE_DOUBLE, value, final);
      clutter_animation_bind_interval (priv->animation, "value",
                                       interval);
      clutter_timeline_start (timeline);

    }
  else
    {
      GValue *end, *start;

      end = clutter_interval_peek_final_value (interval);
      start = clutter_interval_peek_initial_value (interval);

      g_value_set_double (end, final);
      g_value_set_double (start, value);

      clutter_timeline_rewind (timeline);
      clutter_timeline_start (timeline);
    }

  return TRUE;
}

#endif

static void
mx_scroll_view_init (MxScrollView *self)
{
  MxScrollViewPrivate *priv = self->priv = SCROLL_VIEW_PRIVATE (self);

<<<<<<< HEAD
  priv->hscroll = CLUTTER_ACTOR (mx_scroll_bar_new (NULL));
  priv->vscroll = g_object_new (MX_TYPE_SCROLL_BAR,
                                "orientation", MX_VERTICAL,
                                NULL);
=======
  priv->hscroll = mx_scroll_bar_new ();
  priv->vscroll = g_object_new (MX_TYPE_SCROLL_BAR, "vertical", TRUE, NULL);
>>>>>>> be2f0690

  priv->scroll_policy = MX_SCROLL_BOTH;

  clutter_actor_set_parent (priv->hscroll, CLUTTER_ACTOR (self));
  clutter_actor_set_parent (priv->vscroll, CLUTTER_ACTOR (self));

  /* mouse scroll is enabled by default, so we also need to be reactive */
  priv->mouse_scroll = TRUE;
  g_object_set (G_OBJECT (self), "reactive", TRUE, "clip-to-allocation", TRUE,
                NULL);

  g_signal_connect (self, "style-changed",
                    G_CALLBACK (mx_scroll_view_style_changed), NULL);

}

static void
mx_scroll_view_add (ClutterContainer *container,
                    ClutterActor     *actor)
{
  MxScrollView *self = MX_SCROLL_VIEW (container);
  MxScrollViewPrivate *priv = self->priv;

  if (MX_IS_SCROLLABLE (actor))
    {
      priv->child = actor;

      /* chain up to MxBin::add() */
      mx_scroll_view_parent_iface->add (container, actor);

      /* Get adjustments for scroll-bars */
      g_signal_connect (actor, "notify::hadjustment",
                        G_CALLBACK (child_hadjustment_notify_cb),
                        container);
      g_signal_connect (actor, "notify::vadjustment",
                        G_CALLBACK (child_vadjustment_notify_cb),
                        container);
      child_hadjustment_notify_cb (G_OBJECT (actor), NULL, container);
      child_vadjustment_notify_cb (G_OBJECT (actor), NULL, container);
    }
  else
    {
      g_warning ("Attempting to add an actor of type %s to "
                 "a MxScrollView, but the actor does "
                 "not implement MxScrollable.",
                 g_type_name (G_OBJECT_TYPE (actor)));
    }
}

static void
mx_scroll_view_remove (ClutterContainer *container,
                       ClutterActor     *actor)
{
  MxScrollViewPrivate *priv = MX_SCROLL_VIEW (container)->priv;

  if (actor == priv->child)
    {
      g_object_ref (priv->child);

      /* chain up to MxBin::remove() */
      mx_scroll_view_parent_iface->remove (container, actor);

      g_signal_handlers_disconnect_by_func (priv->child,
                                            child_hadjustment_notify_cb,
                                            container);
      g_signal_handlers_disconnect_by_func (priv->child,
                                            child_vadjustment_notify_cb,
                                            container);
      mx_scrollable_set_adjustments ((MxScrollable*) priv->child, NULL, NULL);

      g_object_unref (priv->child);
      priv->child = NULL;
    }
}

static void
mx_scroll_view_foreach_with_internals (ClutterContainer *container,
                                       ClutterCallback   callback,
                                       gpointer          user_data)
{
  MxScrollViewPrivate *priv = MX_SCROLL_VIEW (container)->priv;

  if (priv->child != NULL)
    callback (priv->child, user_data);

  if (priv->hscroll != NULL)
    callback (priv->hscroll, user_data);

  if (priv->vscroll != NULL)
    callback (priv->vscroll, user_data);
}

static void
clutter_container_iface_init (ClutterContainerIface *iface)
{
  /* store a pointer to the MxBin implementation of
   * ClutterContainer so that we can chain up when
   * overriding the methods
   */
  mx_scroll_view_parent_iface = g_type_interface_peek_parent (iface);

  iface->add = mx_scroll_view_add;
  iface->remove = mx_scroll_view_remove;
  iface->foreach_with_internals = mx_scroll_view_foreach_with_internals;
}

/**
 * mx_scroll_view_get_hscroll_bar:
 * @scroll: a #MxScrollView
 *
 * Gets the horizontal scrollbar of the scrollbiew
 *
 * Return value: (transfer none): the horizontal #MxScrollbar
 */
ClutterActor *
mx_scroll_view_new (void)
{
  return g_object_new (MX_TYPE_SCROLL_VIEW, NULL);
}

void
mx_scroll_view_set_mouse_scrolling (MxScrollView *scroll,
                                    gboolean      enabled)
{
  MxScrollViewPrivate *priv;

  g_return_if_fail (MX_IS_SCROLL_VIEW (scroll));

  priv = MX_SCROLL_VIEW (scroll)->priv;

  if (priv->mouse_scroll != enabled)
    {
      priv->mouse_scroll = enabled;

      /* make sure we can receive mouse wheel events */
      if (enabled)
        clutter_actor_set_reactive ((ClutterActor *) scroll, TRUE);
    }
}

gboolean
mx_scroll_view_get_mouse_scrolling (MxScrollView *scroll)
{
  MxScrollViewPrivate *priv;

  g_return_val_if_fail (MX_IS_SCROLL_VIEW (scroll), FALSE);

  priv = MX_SCROLL_VIEW (scroll)->priv;

  return priv->mouse_scroll;
}

void
mx_scroll_view_set_enable_gestures (MxScrollView *scroll,
                                    gboolean      enabled)
{
  MxScrollViewPrivate *priv;

  g_return_if_fail (MX_IS_SCROLL_VIEW (scroll));

  priv = MX_SCROLL_VIEW (scroll)->priv;

  if (priv->enable_gestures != enabled)
    {
      priv->enable_gestures = enabled;

#ifndef HAVE_CLUTTER_GESTURE
      g_warning ("Gestures are disabled as Clutter Gesture is not available");
#else
      if (enabled && !priv->gesture)
        {
          priv->gesture = clutter_gesture_new (CLUTTER_ACTOR (scroll));
          clutter_gesture_set_gesture_mask (priv->gesture,
                                            CLUTTER_ACTOR (scroll),
                                            GESTURE_MASK_SLIDE);
          g_signal_connect (priv->gesture, "gesture-slide-event",
                            G_CALLBACK (mx_scroll_view_gesture_slide_event_cb),
                            scroll);
          clutter_actor_set_reactive (CLUTTER_ACTOR (scroll), TRUE);
        }
#endif

      g_object_notify (G_OBJECT (scroll), "enable-gestures");
    }
}

gboolean
mx_scroll_view_get_enable_gestures (MxScrollView *scroll)
{
  g_return_val_if_fail (MX_IS_SCROLL_VIEW (scroll), FALSE);

  return scroll->priv->enable_gestures;
}


void
mx_scroll_view_set_scroll_policy (MxScrollView  *scroll,
                                  MxScrollPolicy policy)
{
  MxScrollViewPrivate *priv;

  g_return_if_fail (MX_IS_SCROLL_VIEW (scroll));

  priv = scroll->priv;

  if (priv->scroll_policy != policy)
    {
      priv->scroll_policy = policy;

      g_object_notify (G_OBJECT (scroll), "scroll-policy");

      clutter_actor_queue_relayout (CLUTTER_ACTOR (scroll));
    }
}

MxScrollPolicy
mx_scroll_view_get_scroll_policy (MxScrollView *scroll)
{
  g_return_val_if_fail (MX_IS_SCROLL_VIEW (scroll), 0);

  return scroll->priv->scroll_policy;
}
<|MERGE_RESOLUTION|>--- conflicted
+++ resolved
@@ -732,15 +732,10 @@
 {
   MxScrollViewPrivate *priv = self->priv = SCROLL_VIEW_PRIVATE (self);
 
-<<<<<<< HEAD
-  priv->hscroll = CLUTTER_ACTOR (mx_scroll_bar_new (NULL));
+  priv->hscroll = mx_scroll_bar_new ();
   priv->vscroll = g_object_new (MX_TYPE_SCROLL_BAR,
                                 "orientation", MX_VERTICAL,
                                 NULL);
-=======
-  priv->hscroll = mx_scroll_bar_new ();
-  priv->vscroll = g_object_new (MX_TYPE_SCROLL_BAR, "vertical", TRUE, NULL);
->>>>>>> be2f0690
 
   priv->scroll_policy = MX_SCROLL_BOTH;
 
