--- conflicted
+++ resolved
@@ -265,11 +265,7 @@
   menu = (ClutterActor *) mx_widget_get_menu (MX_WIDGET (actor));
   if (menu)
     {
-<<<<<<< HEAD
       clutter_actor_get_preferred_width (menu, -1, &min_menu_w, &nat_menu_w);
-=======
-      clutter_actor_get_preferred_width (popup, -1, &min_popup_w, &nat_popup_w);
->>>>>>> 46b0356d
     }
 
   clutter_actor_get_preferred_width (priv->label,
@@ -599,13 +595,9 @@
   mx_stylable_apply_clutter_text_attributes (MX_STYLABLE (combo),
                                              CLUTTER_TEXT (combo->priv->label));
 
-<<<<<<< HEAD
-  mx_widget_ensure_style (MX_WIDGET (mx_widget_get_menu (MX_WIDGET (combo))));
-=======
   /* make sure the popup is also up-to-date */
-  mx_stylable_style_changed (MX_STYLABLE (mx_widget_get_popup (combo)),
+  mx_stylable_style_changed (MX_STYLABLE (mx_widget_get_menu (MX_WIDGET (combo))),
                              flags | MX_STYLE_CHANGED_FORCE);
->>>>>>> 46b0356d
 
   clutter_actor_queue_relayout (CLUTTER_ACTOR (combo));
 }
